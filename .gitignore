# Byte-compiled / optimized / DLL files
__pycache__/
*.py[cod]
*$py.class

# C extensions
*.so

# Distribution / packaging
.Python
build/
develop-eggs/
dist/
downloads/
eggs/
.eggs/
lib/
lib64/
parts/
sdist/
var/
wheels/
pip-wheel-metadata/
share/python-wheels/
*.egg-info/
.installed.cfg
*.egg
MANIFEST

# PyInstaller
#  Usually these files are written by a python script from a template
#  before PyInstaller builds the exe, so as to inject date/other infos into it.
*.manifest
*.spec

# Installer logs
pip-log.txt
pip-delete-this-directory.txt

# Unit test / coverage reports
htmlcov/
.tox/
.nox/
.coverage
.coverage.*
.cache
nosetests.xml
coverage.xml
*.cover
*.py,cover
.hypothesis/
.pytest_cache/

# Translations
*.mo
*.pot

# Django stuff:
*.log
local_settings.py
db.sqlite3
db.sqlite3-journal

# Flask stuff:
instance/
.webassets-cache

# Scrapy stuff:
.scrapy

# Sphinx documentation
docs/build/
<<<<<<< HEAD
=======
docs/source/*.rst
>>>>>>> 0272b34f

# PyBuilder
target/

# Jupyter Notebook
.ipynb_checkpoints

# IPython
profile_default/
ipython_config.py

# pyenv
.python-version

# pipenv
#   According to pypa/pipenv#598, it is recommended to include Pipfile.lock in version control.
#   However, in case of collaboration, if having platform-specific dependencies or dependencies
#   having no cross-platform support, pipenv may install dependencies that don't work, or not
#   install all needed dependencies.
#Pipfile.lock

# PEP 582; used by e.g. github.com/David-OConnor/pyflow
__pypackages__/

# Celery stuff
celerybeat-schedule
celerybeat.pid

# SageMath parsed files
*.sage.py

# Environments
.env
.venv
env/
venv/
ENV/
env.bak/
venv.bak/

# Spyder project settings
.spyderproject
.spyproject

# Rope project settings
.ropeproject

# mkdocs documentation
/site

# mypy
.mypy_cache/
.dmypy.json
dmypy.json

# Pyre type checker
.pyre/

# PyCharm
<<<<<<< HEAD
.idea/

#Mac DSStore
.DS_Store
=======
.idea/
>>>>>>> 0272b34f
<|MERGE_RESOLUTION|>--- conflicted
+++ resolved
@@ -70,10 +70,7 @@
 
 # Sphinx documentation
 docs/build/
-<<<<<<< HEAD
-=======
 docs/source/*.rst
->>>>>>> 0272b34f
 
 # PyBuilder
 target/
@@ -133,11 +130,4 @@
 .pyre/
 
 # PyCharm
-<<<<<<< HEAD
-.idea/
-
-#Mac DSStore
-.DS_Store
-=======
-.idea/
->>>>>>> 0272b34f
+.idea/