--- conflicted
+++ resolved
@@ -13,12 +13,8 @@
 
 ### Added
 
-<<<<<<< HEAD
 - Raster processing module
 - Pre-commit hook to check Sphinx documentation can be built
-=======
-- pre-commit hook to check Sphinx documentation can be built
->>>>>>> 83817754
 - [`pip-compile`](https://github.com/jazzband/pip-tools#version-control-integration)
   pre-commit hook to update requirements files
 - Version number is now specified in `src/aatoolbox/_version.py`
