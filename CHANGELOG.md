--- conflicted
+++ resolved
@@ -13,10 +13,7 @@
 
 ### Added
 
-<<<<<<< HEAD
 - Raster processing module
-- doctest support to use docstring examples as tests
-=======
 - Pre-commit hook to check Sphinx documentation can be built
 - [`pip-compile`](https://github.com/jazzband/pip-tools#version-control-integration)
   pre-commit hook to update requirements files
@@ -33,7 +30,6 @@
   of `setup.py`)
 - Documentation generation with setup.py (now done with pre-commit hook)
 - `Makefile` for generating requirements files
->>>>>>> 2a6312df
 
 ## [0.2.1] - 2021-10-15
 
