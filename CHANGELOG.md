<!-- markdownlint-disable-file MD024 -->

# Changelog

All notable changes to `aa-tools` will be documented in this file.

The format is based on
[Keep a Changelog](https://keepachangelog.com/en/1.0.0/),
and this project adheres to
[Semantic Versioning](https://semver.org/spec/v2.0.0.html).

## Unreleased

<<<<<<< HEAD
### Added

- Pre-commit hook to check Sphinx documentation can be built
=======
### Changed

- markdownlint pre-commit hook [switched to Node.js source](https://github.com/DavidAnson/markdownlint)
>>>>>>> 3f02c95d

## [0.2.1] - 2021-10-15

### Fixed

- Version number reading function used wrong package name

## [0.2.0] - 2021-10-15

<!-- markdownlint-disable MD024 -->
### Added

- Configuration class
- Base class for data manipulation

## [0.1.0] - 2021-10-12

### Added

- CDS Area module
- Package setup with PBR
- Pre-commit hooks: black, flake8, mypy plus others
- Sphinx documentation<|MERGE_RESOLUTION|>--- conflicted
+++ resolved
@@ -11,15 +11,13 @@
 
 ## Unreleased
 
-<<<<<<< HEAD
 ### Added
 
 - Pre-commit hook to check Sphinx documentation can be built
-=======
+
 ### Changed
 
 - markdownlint pre-commit hook [switched to Node.js source](https://github.com/DavidAnson/markdownlint)
->>>>>>> 3f02c95d
 
 ## [0.2.1] - 2021-10-15
 
@@ -29,7 +27,6 @@
 
 ## [0.2.0] - 2021-10-15
 
-<!-- markdownlint-disable MD024 -->
 ### Added
 
 - Configuration class
