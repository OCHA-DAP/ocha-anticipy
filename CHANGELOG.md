<!-- markdownlint-disable-file MD024 -->

# Changelog

All notable changes to `aa-toolbox` will be documented in this file.

The format is based on
[Keep a Changelog](https://keepachangelog.com/en/1.0.0/),
and this project adheres to
[Semantic Versioning](https://semver.org/spec/v2.0.0.html).

## [Unreleased]

### Added

<<<<<<< HEAD
- Implemented unit testing for `AatRaster` module with full coverage
- Implemented downloading and processing for IRI seasonal precipitation forecast

### Removed

- `Pipeline` class no longer used as main API

### Fixed

- GitHub action to publish on PyPI should not be invoked for pushes to main
=======
- Implemented unit testing for `AatRaster` module with full coverage.
- Implemented downloading and processing for IRI seasonal precipication forecast.
- Added config for DRC (of which the iso3 is COD)

### Removed

- Removed unnecessary explicit install of test requirements on GitHub Actions

### Fixed

- GitHub Action to publish on PyPI should not be invoked for pushes to main
>>>>>>> 2a8ff5ed
  (using tags instead)

## [0.3.1] - 2022-01-06

### Fixed

- GitHub action to publish on PyPI when tagged was not running

## [0.3.0] - 2022-01-06

### Added

- `Pipeline` class to serve as main API
- `DataSource` class as a base for all data sources
- `CodAB` data source class for manipulating COD administrative boundaries
- Functionality to download and save FewsNet data
- Raster processing module
- HDX API utility
- Caching decorator in IO utility
- Configuration files for:
  - Bangladesh
  - Ethiopia
  - Malawi
  - Nepal
- [`pip-compile`](https://github.com/jazzband/pip-tools#version-control-integration)
  pre-commit hook to update requirements files
- Version number is now specified in `src/aatoolbox/_version.py`
- GitHub actions to run unit tests (using `tox.ini`) and push to PyPI

### Changed

- markdownlint pre-commit hook [switched to Node.js source](https://github.com/DavidAnson/markdownlint)
- `requirements.txt` moved to `requirements` directory
- `Area` class moved to utils
- Switched from `pbr` to `setuptools_scm` for automated git tag versioning
- Documentation to be generated using `sphinx-build` rather than through `setup.py`

### Removed

- `Makefile` for generating requirements files
- `setup.py` as it was only required for `scm`

## [0.2.1] - 2021-10-15

### Fixed

- Version number reading function used wrong package name

## [0.2.0] - 2021-10-15

### Added

- Configuration class
- Base class for data manipulation

## [0.1.0] - 2021-10-12

### Added

- CDS Area module
- Package setup with PBR
- Pre-commit hooks: black, flake8, mypy plus others
- Sphinx documentation<|MERGE_RESOLUTION|>--- conflicted
+++ resolved
@@ -13,30 +13,18 @@
 
 ### Added
 
-<<<<<<< HEAD
 - Implemented unit testing for `AatRaster` module with full coverage
 - Implemented downloading and processing for IRI seasonal precipitation forecast
+- Added config for DRC (of which the iso3 is COD)
 
 ### Removed
 
 - `Pipeline` class no longer used as main API
+- Removed unnecessary explicit install of test requirements on GitHub Actions
 
 ### Fixed
 
 - GitHub action to publish on PyPI should not be invoked for pushes to main
-=======
-- Implemented unit testing for `AatRaster` module with full coverage.
-- Implemented downloading and processing for IRI seasonal precipication forecast.
-- Added config for DRC (of which the iso3 is COD)
-
-### Removed
-
-- Removed unnecessary explicit install of test requirements on GitHub Actions
-
-### Fixed
-
-- GitHub Action to publish on PyPI should not be invoked for pushes to main
->>>>>>> 2a8ff5ed
   (using tags instead)
 
 ## [0.3.1] - 2022-01-06
