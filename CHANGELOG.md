<!-- markdownlint-disable-file MD024 -->

# Changelog

All notable changes to `aa-tools` will be documented in this file.

The format is based on
[Keep a Changelog](https://keepachangelog.com/en/1.0.0/),
and this project adheres to
[Semantic Versioning](https://semver.org/spec/v2.0.0.html).

## Unreleased

### Added

<<<<<<< HEAD
- [`pip-compile`](https://github.com/jazzband/pip-tools#version-control-integration)
  pre-commit hook
- version number is now specified in `src/aatoolbox/_version.py`
=======
- Pre-commit hook to check Sphinx documentation can be built
>>>>>>> d9545709

### Changed

- markdownlint pre-commit hook [switched to Node.js source](https://github.com/DavidAnson/markdownlint)
- `requirements.txt` moved to `requirements` directory

### Removed

- `pbr` for automated git tag versioning (which also allowed the removal
  of `setup.py`)
- `Makefile` for generating requirements files

## [0.2.1] - 2021-10-15

### Fixed

- Version number reading function used wrong package name

## [0.2.0] - 2021-10-15

### Added

- Configuration class
- Base class for data manipulation

## [0.1.0] - 2021-10-12

### Added

- CDS Area module
- Package setup with PBR
- Pre-commit hooks: black, flake8, mypy plus others
- Sphinx documentation<|MERGE_RESOLUTION|>--- conflicted
+++ resolved
@@ -13,13 +13,10 @@
 
 ### Added
 
-<<<<<<< HEAD
+- Pre-commit hook to check Sphinx documentation can be built
 - [`pip-compile`](https://github.com/jazzband/pip-tools#version-control-integration)
-  pre-commit hook
+  pre-commit hook to update requirements files
 - version number is now specified in `src/aatoolbox/_version.py`
-=======
-- Pre-commit hook to check Sphinx documentation can be built
->>>>>>> d9545709
 
 ### Changed
 
