<!-- markdownlint-disable-file MD024 -->

# Changelog

All notable changes to `aa-tools` will be documented in this file.

The format is based on
[Keep a Changelog](https://keepachangelog.com/en/1.0.0/),
and this project adheres to
[Semantic Versioning](https://semver.org/spec/v2.0.0.html).

<<<<<<< HEAD
## [Unreleased] - 2021-10-18

<!-- markdownlint-disable MD024 -->
### Added

- functionality to download and save FewsNet data
=======
## Unreleased

### Changed

- markdownlint pre-commit hook [switched to Node.js source](https://github.com/DavidAnson/markdownlint)
>>>>>>> 3f02c95d

## [0.2.1] - 2021-10-15

### Fixed

- Version number reading function used wrong package name

## [0.2.0] - 2021-10-15

### Added

- Configuration class
- Base class for data manipulation

## [0.1.0] - 2021-10-12

### Added

- CDS Area module
- Package setup with PBR
- Pre-commit hooks: black, flake8, mypy plus others
- Sphinx documentation<|MERGE_RESOLUTION|>--- conflicted
+++ resolved
@@ -9,20 +9,15 @@
 and this project adheres to
 [Semantic Versioning](https://semver.org/spec/v2.0.0.html).
 
-<<<<<<< HEAD
-## [Unreleased] - 2021-10-18
+## Unreleased
 
-<!-- markdownlint-disable MD024 -->
 ### Added
 
 - functionality to download and save FewsNet data
-=======
-## Unreleased
 
 ### Changed
 
 - markdownlint pre-commit hook [switched to Node.js source](https://github.com/DavidAnson/markdownlint)
->>>>>>> 3f02c95d
 
 ## [0.2.1] - 2021-10-15
 
