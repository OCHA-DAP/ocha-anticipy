<!-- markdownlint-disable-file MD024 -->

# Changelog

All notable changes to `aa-tools` will be documented in this file.

The format is based on
[Keep a Changelog](https://keepachangelog.com/en/1.0.0/),
and this project adheres to
[Semantic Versioning](https://semver.org/spec/v2.0.0.html).

## Unreleased

### Added

<<<<<<< HEAD
- functionality to download and save FewsNet data
=======
- Pre-commit hook to check Sphinx documentation can be built
- [`pip-compile`](https://github.com/jazzband/pip-tools#version-control-integration)
  pre-commit hook to update requirements files
- version number is now specified in `src/aatoolbox/_version.py`
>>>>>>> 2a6312df

### Changed

- markdownlint pre-commit hook [switched to Node.js source](https://github.com/DavidAnson/markdownlint)
- `requirements.txt` moved to `requirements` directory

### Removed

- `pbr` for automated git tag versioning (which also allowed the removal
  of `setup.py`)
- Documentation generation with setup.py (now done with pre-commit hook)
- `Makefile` for generating requirements files

## [0.2.1] - 2021-10-15

### Fixed

- Version number reading function used wrong package name

## [0.2.0] - 2021-10-15

### Added

- Configuration class
- Base class for data manipulation

## [0.1.0] - 2021-10-12

### Added

- CDS Area module
- Package setup with PBR
- Pre-commit hooks: black, flake8, mypy plus others
- Sphinx documentation<|MERGE_RESOLUTION|>--- conflicted
+++ resolved
@@ -13,14 +13,10 @@
 
 ### Added
 
-<<<<<<< HEAD
-- functionality to download and save FewsNet data
-=======
 - Pre-commit hook to check Sphinx documentation can be built
 - [`pip-compile`](https://github.com/jazzband/pip-tools#version-control-integration)
   pre-commit hook to update requirements files
 - version number is now specified in `src/aatoolbox/_version.py`
->>>>>>> 2a6312df
 
 ### Changed
 
