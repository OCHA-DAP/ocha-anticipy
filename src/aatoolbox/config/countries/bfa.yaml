iso3: bfa
codab:
  hdx_dataset_name: bfa_adm_igb_20200323_SHP.zip
  layer_base_name: bfa_admbnda_adm{admin_level}_igb_20200323.shp
  admin_level_max: 3
fewsnet:
  region_name: west-africa
<<<<<<< HEAD
glofas:
  reporting_points:
  - id: G4887
    name: Bassieri
    lon: 0.35
    lat: 12.75
  - id: G4900
    name: Sebba
    lon: 0.45
    lat: 13.45
  - id: G4915
    name: Liptougou
    lon: 0.35
    lat: 13.25
=======
usgs_ndvi:
  area_name: west-africa
>>>>>>> f2b9a76f
<|MERGE_RESOLUTION|>--- conflicted
+++ resolved
@@ -5,7 +5,6 @@
   admin_level_max: 3
 fewsnet:
   region_name: west-africa
-<<<<<<< HEAD
 glofas:
   reporting_points:
   - id: G4887
@@ -20,7 +19,5 @@
     name: Liptougou
     lon: 0.35
     lat: 13.25
-=======
 usgs_ndvi:
-  area_name: west-africa
->>>>>>> f2b9a76f
+  area_name: west-africa