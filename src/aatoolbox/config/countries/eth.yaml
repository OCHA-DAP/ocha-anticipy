--- conflicted
+++ resolved
@@ -5,7 +5,6 @@
   admin_level_max: 2
 fewsnet:
   region_name: east-africa
-<<<<<<< HEAD
 glofas:
   reporting_points:
   - id: G1045
@@ -148,7 +147,5 @@
     name: Sekta
     lon: 36.75
     lat: 7.65
-=======
 usgs_ndvi:
-  area_name: east-africa
->>>>>>> f2b9a76f
+  area_name: east-africa