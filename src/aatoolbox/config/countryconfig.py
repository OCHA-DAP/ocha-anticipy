--- conflicted
+++ resolved
@@ -1,10 +1,6 @@
 """Country configuration setting base class."""
 from pathlib import Path
-<<<<<<< HEAD
-from typing import List, Optional
-=======
-from typing import Dict, Optional, Union
->>>>>>> 72a254f5
+from typing import Dict, List, Optional, Union
 
 from pydantic import BaseModel, root_validator, validator
 
@@ -103,17 +99,13 @@
     """Country configuration."""
 
     iso3: str
-<<<<<<< HEAD
-    codab: CodABConfig
-    glofas: Optional[Glofas]
-=======
     codab: Optional[CodABConfig]
     fewsnet: Optional[FewsNetConfig]
+    glofas: Optional[Glofas]
 
     @validator("iso3")
     def _validate_iso3(cls, iso3):
         return _validate_iso3(iso3)
->>>>>>> 72a254f5
 
 
 def create_country_config(iso3: str) -> CountryConfig:
