--- conflicted
+++ resolved
@@ -1,10 +1,6 @@
 """Country configuration setting base class."""
 from pathlib import Path
-<<<<<<< HEAD
-from typing import Dict, List, Optional, Union
-=======
-from typing import Dict, Optional, Tuple, Union
->>>>>>> f2b9a76f
+from typing import Dict, List, Optional, Tuple, Union
 
 from pydantic import BaseModel, root_validator, validator
 
@@ -85,7 +81,6 @@
         return values
 
 
-<<<<<<< HEAD
 class ReportingPoints(BaseModel):
     """Coordinates of GloFAS reporting points."""
 
@@ -99,7 +94,8 @@
     """GloFAS configuration."""
 
     reporting_points: List[ReportingPoints]
-=======
+
+
 class UsgsNdviConfig(BaseModel):
     """USGS NDVI configuration.
 
@@ -140,7 +136,6 @@
             "area_name_mapping"
         ][values["area_name"]]
         return values
->>>>>>> f2b9a76f
 
 
 class CountryConfig(BaseModel):
@@ -149,11 +144,8 @@
     iso3: str
     codab: Optional[CodABConfig]
     fewsnet: Optional[FewsNetConfig]
-<<<<<<< HEAD
     glofas: Optional[Glofas]
-=======
     usgs_ndvi: Optional[UsgsNdviConfig]
->>>>>>> f2b9a76f
 
     @validator("iso3")
     def _validate_iso3(cls, iso3):
