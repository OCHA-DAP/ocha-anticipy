"""Country configuration setting base class."""
from pathlib import Path
<<<<<<< HEAD
from typing import Dict, List, Optional, Union
=======
from typing import Dict, List, Optional, Tuple, Union
>>>>>>> 57533923

from pydantic import BaseModel, root_validator, validator

from aatoolbox.utils.io import parse_yaml


class CodABConfig(BaseModel):
    """COD AB configuration.

    Parameters
    ----------
    hdx_dataset_name: str
        COD AB dataset name on HDX. Can be found by taking the filename as it
        appears on the dataset page.
    layer_base_name: str
        The base name of the different admin layers, that presumably only
        change by a single custom_layer_number depending on the level. Should
        contain {admin_level} in place of the custom_layer_number.
    layer_base_admin_levels: List[int]
        A list of the admin levels that follow the base name.
    custom_layer_names: list, optional
        Any additional layer names that don't fit into the admin level paradigm
    """

    hdx_dataset_name: str
    layer_base_name: str
    layer_base_admin_levels: List[int]
    custom_layer_names: Optional[list]

    @validator("layer_base_name")
    def _validate_layer_base_name(cls, layer_base_name):
        if "{admin_level}" not in layer_base_name:
            raise ValueError(
                "The layer base name must contain "
                "an {admin_level} placeholder."
            )
        return layer_base_name


class FewsNetConfig(BaseModel):
    """FEWS NET configuration.

    Parameters
    ----------
    region_name: str
        Name of the region the country belongs to. Needed to download the
        regional FEWS NET data
    """

    # values dictionary gets build in order attributes are listed
    # so first define the dict before the region_name
    region_name_code_mapping: Dict[str, str] = {
        "caribbean-central-america": "LAC",
        "central-asia": "CA",
        "east-africa": "EA",
        "southern-africa": "SA",
        "west-africa": "WA",
    }
    region_name: str

    @validator("region_name")
    def regionname_valid(cls, v, values):
        """Check that regionname is one of the valid ones."""
        valid_regionnames = values["region_name_code_mapping"].keys()
        if v not in valid_regionnames:
            raise ValueError(
                f"Invalid region name: {v}. "
                f"Should be one of {', '.join(valid_regionnames)}"
            )
        return v

    @root_validator(pre=False, skip_on_failure=True)
    def _set_region_code(cls, values) -> dict:
        """Set region code based on region name."""
        values["region_code"] = values["region_name_code_mapping"][
            values["region_name"]
        ]
        return values


class ReportingPoints(BaseModel):
    """Coordinates of GloFAS reporting points."""

    name: str
    lon: float
    lat: float


class Glofas(BaseModel):
    """GloFAS configuration."""

    reporting_points: List[ReportingPoints]


class UsgsNdviConfig(BaseModel):
    """USGS NDVI configuration.

    Parameters
    ----------
    area_name : str
        Name of the USGS NDVI coverage area the country belongs to.
        Needed to download the regional NDVI data.
    """

    area_name_mapping: Dict[str, Tuple[str, str]] = {
        "north-africa": ("africa/north", "na"),
        "east-africa": ("africa/east", "ea"),
        "southern-africa": ("africa/southern", "sa"),
        "west-africa": ("africa/west", "wa"),
        "central-asia": ("asia/centralasia", "cta"),
        "yemen": ("asia/middleeast/yemen", "yem"),
        "central-america": ("lac/camcar/centralamerica", "ca"),
        "hispaniola": ("lac/camcar/caribbean/hispaniola", "hi"),
    }
    area_name: str

    @validator("area_name")
    def area_name_valid(cls, v, values) -> str:
        """Check that area_name is valid."""
        valid_area_names = values["area_name_mapping"].keys()
        if v not in valid_area_names:
            raise ValueError(
                f"Invalid area name: {v}. "
                f"Should be one of {', '.join(valid_area_names)}"
            )
        return v

    @root_validator(pre=False, skip_on_failure=True)
    def _set_area_codes(cls, values) -> dict:
        """Set NDVI url and prefix from area."""
        values["area_url"], values["area_prefix"] = values[
            "area_name_mapping"
        ][values["area_name"]]
        return values


class CountryConfig(BaseModel):
    """Country configuration."""

    iso3: str
    codab: Optional[CodABConfig]
    fewsnet: Optional[FewsNetConfig]
    glofas: Optional[Glofas]
    usgs_ndvi: Optional[UsgsNdviConfig]

    @validator("iso3")
    def _validate_iso3(cls, iso3):
        return _validate_iso3(iso3)


def create_country_config(iso3: str) -> CountryConfig:
    """
    Return a country configuration object from AA Toolbox.

    Parameters
    ----------
    iso3 : str
        Country ISO3, must be exactly 3 letters long

    Returns
    -------
    CountryConfig instance
    """
    iso3 = _validate_iso3(iso3)
    try:
        parameters = parse_yaml(
            Path(__file__).parent.resolve() / f"countries/{iso3}.yaml"
        )
    except FileNotFoundError as err:
        raise FileNotFoundError(
            f"A configuration file for {iso3.upper()} is not yet available "
            f"in AA Toolbox. Try using a custom configuration file with "
            f"create_custom_country_config instead, or contact us to "
            f"request that we add this country."
        ) from err
    return CountryConfig(**parameters)


def create_custom_country_config(filepath: Union[str, Path]) -> CountryConfig:
    """
    Return a custom country configuration object.

    Parameters
    ----------
    filepath: str, pathlib.Path
        Path to the configuration file

    Returns
    -------
    CountryConfig instance
    """
    return CountryConfig(**parse_yaml(filepath))


def _validate_iso3(iso3: str):
    if len(iso3) != 3 or not str.isalpha(iso3):
        raise ValueError("ISO3 must be a three letter string.")
    return iso3.lower()<|MERGE_RESOLUTION|>--- conflicted
+++ resolved
@@ -1,10 +1,6 @@
 """Country configuration setting base class."""
 from pathlib import Path
-<<<<<<< HEAD
-from typing import Dict, List, Optional, Union
-=======
 from typing import Dict, List, Optional, Tuple, Union
->>>>>>> 57533923
 
 from pydantic import BaseModel, root_validator, validator
 
