--- conflicted
+++ resolved
@@ -1,14 +1,8 @@
 """Country configuration setting base class."""
 from pathlib import Path
-<<<<<<< HEAD
-from typing import Dict, Optional
+from typing import Dict, Optional, Union
 
 from pydantic import BaseModel, root_validator, validator
-=======
-from typing import Optional, Union
-
-from pydantic import BaseModel, validator
->>>>>>> 12b9dc9a
 
 from aatoolbox.utils.io import parse_yaml
 
@@ -91,16 +85,12 @@
     """Country configuration."""
 
     iso3: str
-<<<<<<< HEAD
-    codab: CodABConfig
+    codab: Optional[CodABConfig]
     fewsnet: Optional[FewsNetConfig]
-=======
-    codab: Optional[CodABConfig]
 
     @validator("iso3")
     def _validate_iso3(cls, iso3):
         return _validate_iso3(iso3)
->>>>>>> 12b9dc9a
 
 
 def create_country_config(iso3: str) -> CountryConfig:
@@ -110,9 +100,6 @@
     Parameters
     ----------
     iso3 : str
-<<<<<<< HEAD
-        Country ISO3, must be exactly 3 characters long
-=======
         Country ISO3, must be exactly 3 letters long
 
     Returns
@@ -142,7 +129,6 @@
     ----------
     filepath: str, pathlib.Path
         Path to the configuration file
->>>>>>> 12b9dc9a
 
     Returns
     -------
