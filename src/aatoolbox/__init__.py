--- conflicted
+++ resolved
@@ -33,14 +33,11 @@
     "IriForecastProb",
     "IriForecastDominant",
     "FewsNet",
-<<<<<<< HEAD
+    "ChirpsDaily",
+    "ChirpsMonthly",
     "UsgsNdviSmoothed",
     "UsgsNdviPctMedian",
     "UsgsNdviMedianAnomaly",
     "UsgsNdviYearDifference",
-=======
-    "ChirpsDaily",
-    "ChirpsMonthly",
->>>>>>> a8a4f7b4
     "__version__",
 )