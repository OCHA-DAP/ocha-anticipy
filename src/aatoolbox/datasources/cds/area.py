"""Create geographic area for input to the CDS API.

The API requires the coordinate parameters to be in a specific format.

To download non-interpolated data, the coordinates should be:
* ECMWF: rounded to the nearest degree
* GloFAS: Rounded to the nearest degree and offset by 0.05 degrees

It is possible to create an ``Area`` object either from a dictionary of
stations, or from a shapefile that has been read in with geopandas.

The ``Area`` object should then be passed to the CDS ``download`` method.
"""
from collections import namedtuple
from typing import Dict, List

from aatoolbox.utils.area import Area

Station = namedtuple("Station", "lon lat")

Station.__doc__ = """
    The coordinates of a station, used to determine the boundaries of the
    area passed to the CDS API.

    Parameters
    ----------
    lon: float
        The station longitude in degrees
    lat: float
        The station latitude in degrees
"""


def area_list_for_api(
    area: Area,
    round_coords: bool = True,
    offset_val: float = 0.0,
) -> List[float]:
    """
    List the coordinates in the order that they're needed for the API.

    Parameters
    ----------
    round_coords: bool, default = False
        Whether or not to round the coordinates. In general this should be
        done, but this option has been left in for some legacy data.
    offset_val: float, default = 0.0
        Offset the coordinates by this factor. Some CDS datasets require
        coordinates that end in 0.5.

    Returns
    -------
    List of coordinates in the correct order for the API (north, west,
    south, east)
    """
    if round_coords:
        area.round_area_coords(offset_val=offset_val)
    return [area.north, area.west, area.south, area.east]


class AreaFromStations(Area):
    """
    Create an area input for the CDS API based on station coordinates.

    Parameters
    ----------
    stations : dict
        dictionary of the form ``{station_name: Station}``
    buffer : float, default = 0.2
        degrees above / below the maximum station lat / lon used
        to query the CDS API

    Examples
    --------
    >>> stations = {"station1": Station(lon=1.0, lat=2.0),
    ...             "station2": Station(lon=3.0, lat=4.0)}
    >>> area = AreaFromStations(stations)
    """

    def __init__(self, stations: Dict[str, Station], buffer: float = 0.2):
        lon_list = [station.lon for station in stations.values()]
        lat_list = [station.lat for station in stations.values()]
        super().__init__(
            north=max(lat_list) + buffer,
            south=min(lat_list) - buffer,
            east=max(lon_list) + buffer,
            west=min(lon_list) - buffer,
<<<<<<< HEAD
=======
        )


class AreaFromShape(Area):
    """
    Create an area input for the CDS API based on a shapefile.

    Parameters
    ----------
    shape : geopandas.GeoSeries, geopandas.GeoDataFrame
        A shape whose bounds will be used to generate the area
        queried by the CDS API

    Examples
    --------
    >>> import geopandas as gpd
    >>> df_admin_boundaries = gpd.read_file(gpd.datasets.get_path('nybb'))
    >>> area = AreaFromShape(df_admin_boundaries)
    """

    def __init__(self, shape: Union[gpd.GeoSeries, gpd.GeoDataFrame]):
        super().__init__(
            north=shape.total_bounds[3],
            south=shape.total_bounds[1],
            east=shape.total_bounds[2],
            west=shape.total_bounds[0],
>>>>>>> f144d345
        )<|MERGE_RESOLUTION|>--- conflicted
+++ resolved
@@ -85,33 +85,4 @@
             south=min(lat_list) - buffer,
             east=max(lon_list) + buffer,
             west=min(lon_list) - buffer,
-<<<<<<< HEAD
-=======
-        )
-
-
-class AreaFromShape(Area):
-    """
-    Create an area input for the CDS API based on a shapefile.
-
-    Parameters
-    ----------
-    shape : geopandas.GeoSeries, geopandas.GeoDataFrame
-        A shape whose bounds will be used to generate the area
-        queried by the CDS API
-
-    Examples
-    --------
-    >>> import geopandas as gpd
-    >>> df_admin_boundaries = gpd.read_file(gpd.datasets.get_path('nybb'))
-    >>> area = AreaFromShape(df_admin_boundaries)
-    """
-
-    def __init__(self, shape: Union[gpd.GeoSeries, gpd.GeoDataFrame]):
-        super().__init__(
-            north=shape.total_bounds[3],
-            south=shape.total_bounds[1],
-            east=shape.total_bounds[2],
-            west=shape.total_bounds[0],
->>>>>>> f144d345
         )