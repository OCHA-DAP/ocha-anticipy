"""
Functionality to retrieve and modify boundary coordinates.

It is possible to create an ``GeoBoundingBox`` object either from
lat_max, lat_min, lon_max, lon_min coordinates,
or from a shapefile that has been read in with geopandas.
"""
import logging
from decimal import Decimal, getcontext
from typing import Union

import geopandas as gpd
import numpy as np

logger = logging.getLogger(__name__)
getcontext().prec = 5  # Assuming we won't need higher than this!


class GeoBoundingBox:
    """Create an object containing the bounds of an area.

    Standard geographic coordinate system is used where latitude runs
    from -90 to 90 degrees, and latitude from -180 to 180.
    North must always be greater than south, and east greater
    than west.

    Parameters
    ----------
    lat_max : float
        The northern latitude boundary of the area (degrees).
        The value must be between -90 and 90, and greater than or equal to the
        southern boundary.
    lat_min : float
        The southern latitude boundary of the area (degrees).
        The value must be between -90 and 90, and less than or equal to the
        northern boundary.
    lon_max : float
        The easternmost longitude boundary of the area (degrees).
        The value must be between -180 and 180, and greater than or equal to
        the western boundary.
    lon_min : float
        The westernmost longitude boundary of the area (degrees).
        The value must be between -180 and 180, and less than or equal to the
        eastern boundary.
    """

<<<<<<< HEAD
    def __init__(self, north: float, south: float, east: float, west: float):
        if north < south or east < west:
            raise AttributeError(
                "Periodic boundary conditions not supported. "
                "North must be > South, and East must be > West."
            )
        self._north = Decimal(north)
        self._south = Decimal(south)
        self._east = Decimal(east)
        self._west = Decimal(west)
        self._rounded: bool = False

    @property
    def north(self) -> float:
        """Get the northern latitude boundary of the area (degrees)."""
        return float(self._north)

    @property
    def south(self) -> float:
        """Get the southern latitude boundary of the area (degrees)."""
        return float(self._south)

    @property
    def east(self) -> float:
        """Get the eastern longitude boundary of the area (degrees)."""
        return float(self._east)

    @property
    def west(self) -> float:
        """Get the western longitude boundary of the area (degrees)."""
        return float(self._west)
=======
    def __init__(
        self, lat_max: float, lat_min: float, lon_max: float, lon_min: float
    ):
        self.lat_max = lat_max
        self.lat_min = lat_min
        self.lon_max = lon_max
        self.lon_min = lon_min

    @property
    def lat_max(self) -> float:
        """Get the northern latitude boundary of the area (degrees)."""
        return float(self._lat_max)

    @lat_max.setter
    def lat_max(self, lat_max):
        _check_latitude(lat_max)
        self._lat_max = Decimal(lat_max)

    @property
    def lat_min(self) -> float:
        """Get the southern latitude boundary of the area (degrees)."""
        return float(self._lat_min)

    @lat_min.setter
    def lat_min(self, lat_min):
        _check_latitude(lat_min)
        if not lat_min <= self.lat_max:
            raise AttributeError(
                "The maximum latitude must be greater than or equal to"
                "the minimum latitude"
            )
        self._lat_min = Decimal(lat_min)

    @property
    def lon_max(self) -> float:
        """Get the eastern longitude boundary of the area (degrees)."""
        return float(self._lon_max)

    @lon_max.setter
    def lon_max(self, lon_max):
        _check_longitude(lon_max)
        self._lon_max = Decimal(lon_max)

    @property
    def lon_min(self) -> float:
        """Get the western longitude boundary of the area (degrees)."""
        return float(self._lon_min)

    @lon_min.setter
    def lon_min(self, lon_min):
        _check_longitude(lon_min)
        if not lon_min <= self.lon_max:
            raise AttributeError(
                "The maximum longitude must be greater than or equal to "
                "the minimum longitude"
            )
        self._lon_min = Decimal(lon_min)
>>>>>>> 72a254f5

    def __repr__(self):
        """Print bounding box string."""
        return (
            f"N: {self.lat_max}\nS: {self.lat_min}\n"
            f"E: {self.lon_max}\nW: {self.lon_min}"
        )

    @classmethod
    def from_shape(
        cls, shape: Union[gpd.GeoSeries, gpd.GeoDataFrame]
    ) -> "GeoBoundingBox":
        """
        Create ``GeoBoundingBox`` from a geopandas object.

        Parameters
        ----------
        shape : geopandas.GeoSeries, geopandas.GeoDataFrame
            A shape whose bounds will be retrieved

        Returns
        -------
        ``GeoBoundingBox`` from the total bounds of the ``GeoDataFrame``

        Examples
        --------
        >>> import geopandas as gpd
        >>> df_admin_boundaries = gpd.read_file("admin0_boundaries.gpkg")
        >>> geobb = GeoBoundingBox.from_shape(df_admin_boundaries)
        """
        return cls(
            lat_max=shape.total_bounds[3],
            lat_min=shape.total_bounds[1],
            lon_max=shape.total_bounds[2],
            lon_min=shape.total_bounds[0],
        )

    def round_coords(
        self,
        offset_val: float = 0.0,
        round_val: Union[int, float] = 1,
    ) -> "GeoBoundingBox":
        """
        Round the bounding box coordinates.

        Rounding is always done outside the original bounding box,
        i.e. the resulting bounding box is always equal or larger
        than the original bounding box. Rounding can only be done once
        per instance.

        Parameters
        ----------
        offset_val : float, default = 0.0
            Offset the coordinates by this factor.
        round_val : int or float, default = 1
            Rounds to the nearest round_val. Can be an int for integer
            rounding or float for decimal rounding. If 1, round to integers.
<<<<<<< HEAD
        """
        # TODO: add examples above
        # Don't round if already rounded
        if self._rounded:
            logger.debug("Coordinates have already been rounded, skipping")
            return
        # Make everything a decimal
        for direction in ["north", "west", "south", "east"]:
            coord = getattr(self, f"_{direction}")
            if direction in ("north", "east"):
                function = np.ceil.__call__  # needed for mypy
                offset_factor = Decimal(1)
            elif direction in ("south", "west"):
                function = np.floor.__call__  # needed for mypy
                offset_factor = Decimal(-1)
            rounded_coord = Decimal(function(coord / Decimal(round_val)))
            rounded_coord = Decimal(
                rounded_coord * Decimal(round_val)
                + offset_factor * Decimal(offset_val)
            )
            setattr(self, f"_{direction}", rounded_coord)  # noqa: FKA01
        self._rounded = True
=======

        Returns
        -------
        ``GeoBoundingBox`` instance with rounded and offset coordinates
        """
        # TODO: add examples above
        new_coords = {}
        for direction in ["lat_max", "lon_min", "lat_min", "lon_max"]:
            coord = getattr(self, f"_{direction}")
            if direction in ("lat_max", "lon_max"):
                function = np.ceil.__call__  # needed for mypy
                offset_factor = Decimal(1)
            elif direction in ("lat_min", "lon_min"):
                function = np.floor.__call__  # needed for mypy
                offset_factor = Decimal(-1)
            rounded_coord = function(coord / Decimal(round_val)) * Decimal(
                round_val
            ) + offset_factor * Decimal(offset_val)
            new_coords[direction] = float(rounded_coord)
        return GeoBoundingBox(**new_coords)
>>>>>>> 72a254f5

    def get_filename_repr(self, p: int = 0) -> str:
        """
        Get succinct boundary representation for usage in filenames.

        Parameters
        ----------
        p : int, default = 0
            Precision, i.e. number of decimal places to round to. Default is
            0 for ints.

        Returns
        -------
        String containing N, S, E and W coordinates.
        """

        def _str_format(coord):
            """Add m indicating minus value and p indicating positive value."""
            if coord < 0:
                return f"m{abs(coord):.{p}f}"
            else:
                return f"p{coord:.{p}f}"

        return (
            f"N{_str_format(self.lat_max)}S{_str_format(self.lat_min)}"
            f"E{_str_format(self.lon_max)}W{_str_format(self.lon_min)}"
            # replace the decimal dot with a d for a better filename
            .replace(".", "d")
        )


def _check_latitude(value):
    if not -90 <= value <= 90:
        raise AttributeError("Latitude must range from -90 to 90 degrees")


def _check_longitude(value):
    if not -180 <= value <= 180:
        raise AttributeError("Longitude must range from -180 to 180 degrees")<|MERGE_RESOLUTION|>--- conflicted
+++ resolved
@@ -44,39 +44,6 @@
         eastern boundary.
     """
 
-<<<<<<< HEAD
-    def __init__(self, north: float, south: float, east: float, west: float):
-        if north < south or east < west:
-            raise AttributeError(
-                "Periodic boundary conditions not supported. "
-                "North must be > South, and East must be > West."
-            )
-        self._north = Decimal(north)
-        self._south = Decimal(south)
-        self._east = Decimal(east)
-        self._west = Decimal(west)
-        self._rounded: bool = False
-
-    @property
-    def north(self) -> float:
-        """Get the northern latitude boundary of the area (degrees)."""
-        return float(self._north)
-
-    @property
-    def south(self) -> float:
-        """Get the southern latitude boundary of the area (degrees)."""
-        return float(self._south)
-
-    @property
-    def east(self) -> float:
-        """Get the eastern longitude boundary of the area (degrees)."""
-        return float(self._east)
-
-    @property
-    def west(self) -> float:
-        """Get the western longitude boundary of the area (degrees)."""
-        return float(self._west)
-=======
     def __init__(
         self, lat_max: float, lat_min: float, lon_max: float, lon_min: float
     ):
@@ -134,7 +101,6 @@
                 "the minimum longitude"
             )
         self._lon_min = Decimal(lon_min)
->>>>>>> 72a254f5
 
     def __repr__(self):
         """Print bounding box string."""
@@ -192,30 +158,6 @@
         round_val : int or float, default = 1
             Rounds to the nearest round_val. Can be an int for integer
             rounding or float for decimal rounding. If 1, round to integers.
-<<<<<<< HEAD
-        """
-        # TODO: add examples above
-        # Don't round if already rounded
-        if self._rounded:
-            logger.debug("Coordinates have already been rounded, skipping")
-            return
-        # Make everything a decimal
-        for direction in ["north", "west", "south", "east"]:
-            coord = getattr(self, f"_{direction}")
-            if direction in ("north", "east"):
-                function = np.ceil.__call__  # needed for mypy
-                offset_factor = Decimal(1)
-            elif direction in ("south", "west"):
-                function = np.floor.__call__  # needed for mypy
-                offset_factor = Decimal(-1)
-            rounded_coord = Decimal(function(coord / Decimal(round_val)))
-            rounded_coord = Decimal(
-                rounded_coord * Decimal(round_val)
-                + offset_factor * Decimal(offset_val)
-            )
-            setattr(self, f"_{direction}", rounded_coord)  # noqa: FKA01
-        self._rounded = True
-=======
 
         Returns
         -------
@@ -236,7 +178,6 @@
             ) + offset_factor * Decimal(offset_val)
             new_coords[direction] = float(rounded_coord)
         return GeoBoundingBox(**new_coords)
->>>>>>> 72a254f5
 
     def get_filename_repr(self, p: int = 0) -> str:
         """
