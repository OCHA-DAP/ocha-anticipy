"""
Functionality to retrieve and modify boundary coordinates.

It is possible to create an ``GeoBoundingBox`` object either from
north, south, east, west coordinates,
or from a shapefile that has been read in with geopandas.
"""
import logging
<<<<<<< HEAD
=======
from decimal import Decimal, getcontext
>>>>>>> 764a6cb4
from typing import Union

import geopandas as gpd
import numpy as np

logger = logging.getLogger(__name__)
<<<<<<< HEAD
=======
getcontext().prec = 5  # Assuming we won't need higher than this!
>>>>>>> 764a6cb4


class GeoBoundingBox:
    """Create an object containing the bounds of an area.

    Parameters
    ----------
    north : float
        The northern latitude boundary of the area (degrees)
    south : float
        The southern latitude boundary of the area (degrees)
    east : float
        The easternmost longitude boundary of the area (degrees)
    west : float
        The westernmost longitude boundary of the area (degrees)
    """

    def __init__(self, north: float, south: float, east: float, west: float):
<<<<<<< HEAD
        self.north = north
        self.south = south
        self.east = east
        self.west = west
        self._rounded: bool = False
=======
        if north < south or east < west:
            raise AttributeError(
                "Periodic boundary conditions not supported. "
                "North must be > South, and East must be > West."
            )
        self._north = Decimal(north)
        self._south = Decimal(south)
        self._east = Decimal(east)
        self._west = Decimal(west)
        self._rounded: bool = False

    @property
    def north(self) -> float:
        """Get the northern latitude boundary of the area (degrees)."""
        return float(self._north)

    @property
    def south(self) -> float:
        """Get the southern latitude boundary of the area (degrees)."""
        return float(self._south)

    @property
    def east(self) -> float:
        """Get the eastern longitude boundary of the area (degrees)."""
        return float(self._east)

    @property
    def west(self) -> float:
        """Get the western longitude boundary of the area (degrees)."""
        return float(self._west)
>>>>>>> 764a6cb4

    def __repr__(self):
        """Print bounding box string."""
        return (
            f"N: {self.north}\nS: {self.south}\n"
            f"E: {self.east}\nW: {self.west}"
        )

    @classmethod
    def from_shape(cls, shape: Union[gpd.GeoSeries, gpd.GeoDataFrame]):
        """
        Create `GeoBoundingBox` from a geopandas object.

        Parameters
        ----------
        shape : geopandas.GeoSeries, geopandas.GeoDataFrame
            A shape whose bounds will be retrieved

        Examples
        --------
        >>> import geopandas as gpd
        >>> df_admin_boundaries = gpd.read_file("admin0_boundaries.gpkg")
        >>> geobb = GeoBoundingBox.from_shape(df_admin_boundaries)
        """
        return cls(
            north=shape.total_bounds[3],
            south=shape.total_bounds[1],
            east=shape.total_bounds[2],
            west=shape.total_bounds[0],
        )

    def round_coords(
        self,
        offset_val: float = 0.0,
        round_val: Union[int, float] = 1,
    ):
        """
        Round the bounding box coordinates.

        Rounding is always done outside the original bounding box,
        i.e. the resulting bounding box is always equal or larger
        than the original bounding box. Rounding can only be done once
        per instance.

        Parameters
        ----------
        offset_val : float, default = 0.0
            Offset the coordinates by this factor.
        round_val : int or float, default = 1
            Rounds to the nearest round_val. Can be an int for integer
            rounding or float for decimal rounding. If 1, round to integers.
        """
        # TODO: add examples above
        # Don't round if already rounded
        if self._rounded:
            logger.debug("Coordinates have already been rounded, skipping")
            return
<<<<<<< HEAD
=======
        # Make everything a decimal
>>>>>>> 764a6cb4
        for direction in ["north", "west", "south", "east"]:
            coord = getattr(self, f"_{direction}")
            if direction in ("north", "east"):
                function = np.ceil.__call__  # needed for mypy
                offset_factor = Decimal(1)
            elif direction in ("south", "west"):
                function = np.floor.__call__  # needed for mypy
<<<<<<< HEAD
                offset_factor = -1

            rounded_coord = (
                function(coord / round_val) * round_val
                + offset_factor * offset_val
            )
            # TODO: test this plus other rounding
            # Sometimes there are float error issues,
            # cast to string then back to desired precision
            rounded_coord = float(format(rounded_coord, f".{round_val}f"))
            setattr(self, direction, rounded_coord)  # noqa: FKA01
=======
                offset_factor = Decimal(-1)
            rounded_coord = function(coord / Decimal(round_val)) * Decimal(
                round_val
            ) + offset_factor * Decimal(offset_val)
            setattr(self, f"_{direction}", rounded_coord)  # noqa: FKA01
>>>>>>> 764a6cb4
        self._rounded = True

    def get_filename_repr(self, p: int = 0) -> str:
        """
        Get succinct boundary representation for usage in filenames.

        Parameters
        ----------
        p : int, default = 0
            Precision, i.e. number of decimal places to round to. Default is
            0 for ints.

        Returns
        -------
        String containing N, S, E and W coordinates.
        """

        def _str_format(coord):
            """Add m indicating minus value and p indicating positive value."""
            if coord < 0:
                return f"m{abs(coord):.{p}f}"
            else:
                return f"p{coord:.{p}f}"

        return (
            f"N{_str_format(self.north)}S{_str_format(self.south)}"
            f"E{_str_format(self.east)}W{_str_format(self.west)}"
            # replace the decimal dot with a d for a better filename
            .replace(".", "d")
        )<|MERGE_RESOLUTION|>--- conflicted
+++ resolved
@@ -6,20 +6,14 @@
 or from a shapefile that has been read in with geopandas.
 """
 import logging
-<<<<<<< HEAD
-=======
 from decimal import Decimal, getcontext
->>>>>>> 764a6cb4
 from typing import Union
 
 import geopandas as gpd
 import numpy as np
 
 logger = logging.getLogger(__name__)
-<<<<<<< HEAD
-=======
 getcontext().prec = 5  # Assuming we won't need higher than this!
->>>>>>> 764a6cb4
 
 
 class GeoBoundingBox:
@@ -38,13 +32,6 @@
     """
 
     def __init__(self, north: float, south: float, east: float, west: float):
-<<<<<<< HEAD
-        self.north = north
-        self.south = south
-        self.east = east
-        self.west = west
-        self._rounded: bool = False
-=======
         if north < south or east < west:
             raise AttributeError(
                 "Periodic boundary conditions not supported. "
@@ -75,7 +62,6 @@
     def west(self) -> float:
         """Get the western longitude boundary of the area (degrees)."""
         return float(self._west)
->>>>>>> 764a6cb4
 
     def __repr__(self):
         """Print bounding box string."""
@@ -133,10 +119,7 @@
         if self._rounded:
             logger.debug("Coordinates have already been rounded, skipping")
             return
-<<<<<<< HEAD
-=======
         # Make everything a decimal
->>>>>>> 764a6cb4
         for direction in ["north", "west", "south", "east"]:
             coord = getattr(self, f"_{direction}")
             if direction in ("north", "east"):
@@ -144,25 +127,13 @@
                 offset_factor = Decimal(1)
             elif direction in ("south", "west"):
                 function = np.floor.__call__  # needed for mypy
-<<<<<<< HEAD
-                offset_factor = -1
-
-            rounded_coord = (
-                function(coord / round_val) * round_val
-                + offset_factor * offset_val
+                offset_factor = Decimal(-1)
+            rounded_coord = Decimal(function(coord / Decimal(round_val)))
+            rounded_coord = Decimal(
+                rounded_coord * Decimal(round_val)
+                + offset_factor * Decimal(offset_val)
             )
-            # TODO: test this plus other rounding
-            # Sometimes there are float error issues,
-            # cast to string then back to desired precision
-            rounded_coord = float(format(rounded_coord, f".{round_val}f"))
-            setattr(self, direction, rounded_coord)  # noqa: FKA01
-=======
-                offset_factor = Decimal(-1)
-            rounded_coord = function(coord / Decimal(round_val)) * Decimal(
-                round_val
-            ) + offset_factor * Decimal(offset_val)
             setattr(self, f"_{direction}", rounded_coord)  # noqa: FKA01
->>>>>>> 764a6cb4
         self._rounded = True
 
     def get_filename_repr(self, p: int = 0) -> str:
