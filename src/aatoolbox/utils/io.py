"""Function for I/O."""
import logging
<<<<<<< HEAD
import zipfile
=======
>>>>>>> 15c5b7ec
from pathlib import Path
from typing import Any, Callable, TypeVar, Union, cast

import requests
import yaml

logger = logging.getLogger(__name__)

<<<<<<< HEAD

def download_url(
    url: str,
    save_path: Path,
    chunk_size: int = 2048,
):
    """
    Download the file located at `url` to `save_path`.

    Parameters
    ----------
    url : str
        url that contains the file to be downloaded
    save_path : Path
        path to the location the file should be saved
    chunk_size : int
        number of bytes to save at once
    """
    save_path.parent.mkdir(exist_ok=True, parents=True)
    # Remove file if already exists
    save_path.unlink(missing_ok=True)

    # use a session and chunk_size to prevent
    # crashing when downloading large files while
    # not loosing too much speed
    session = requests.Session()
    r = session.get(url, stream=True)
    r.raise_for_status()
    with save_path.open("wb") as fd:
        for chunk in r.iter_content(chunk_size=chunk_size):
            fd.write(chunk)


def unzip(
    zip_file_path: Path,
    save_dir: Path,
):
    """
    Unzip a file.

    Parameters
    ----------
    zip_file_path : Path
        path to the location the zip file is saved
    save_dir : Path
        dir path to which the content of the zip
        file should be saved
    """
    with zipfile.ZipFile(file=zip_file_path, mode="r") as zip_ref:
        zip_ref.extractall(save_dir)
=======
# For typing the decorator
F = TypeVar("F", bound=Callable[..., Any])
>>>>>>> 15c5b7ec


def parse_yaml(filename: Union[str, Path]) -> dict:
    """
    Read in a yaml file.

    Parameters
    ----------
    filename : str, Path
    The full filepath of the YAML file

    Returns
    -------
    A dictionary with the YAML file contents
    """
    with open(file=filename, mode="r") as stream:
        config = yaml.safe_load(stream)
    return config


def check_file_existence(func: F) -> F:
    """
    Don't overwrite existing data.

    Avoid recreating data if it already exists and if clobber not
    toggled by user. Can be used to wrap a function whose first parameter
    is a filepath.

    Parameters
    ----------
    func : function
        The function to wrap. The first parameter of this function must
        be the filepath (of type Path), and it can also have an optional
        "clobber" boolean keyword parameter.

    Returns
    -------
    If filepath exists, returns filepath. Otherwise, returns the result of
    the decorated function.

    """

    def wrapper(filepath: Path, *args, **kwargs):
        if filepath.exists() and not kwargs.get("clobber", False):
            logger.info(
                f"File {filepath} exists and clobber set to False, "
                f"using existing files"
            )
            return filepath
        return func(filepath, *args, **kwargs)

    return cast(F, wrapper)<|MERGE_RESOLUTION|>--- conflicted
+++ resolved
@@ -1,9 +1,6 @@
 """Function for I/O."""
 import logging
-<<<<<<< HEAD
 import zipfile
-=======
->>>>>>> 15c5b7ec
 from pathlib import Path
 from typing import Any, Callable, TypeVar, Union, cast
 
@@ -12,7 +9,9 @@
 
 logger = logging.getLogger(__name__)
 
-<<<<<<< HEAD
+# For typing the decorator
+F = TypeVar("F", bound=Callable[..., Any])
+
 
 def download_url(
     url: str,
@@ -63,10 +62,6 @@
     """
     with zipfile.ZipFile(file=zip_file_path, mode="r") as zip_ref:
         zip_ref.extractall(save_dir)
-=======
-# For typing the decorator
-F = TypeVar("F", bound=Callable[..., Any])
->>>>>>> 15c5b7ec
 
 
 def parse_yaml(filename: Union[str, Path]) -> dict:
