default_language_version:
<<<<<<< HEAD
    python: python3.9.7
=======
    python: python3.9
>>>>>>> a8a4f7b4

repos:
  - repo: https://github.com/pre-commit/pre-commit-hooks
    rev: v4.0.1
    hooks:
      - id: trailing-whitespace
      - id: end-of-file-fixer
      - id: check-ast
      - id: check-toml
      - id: check-yaml
  - repo: https://github.com/psf/black
    rev: 22.3.0
    hooks:
      - id: black
  - repo: https://github.com/PyCQA/isort
    rev: 5.9.3
    hooks:
      - id: isort
  - repo: https://github.com/pycqa/flake8
    rev: 3.9.2
    hooks:
      - id: flake8
        additional_dependencies:
          - flake8-bugbear==21.9.2
          - flake8-comprehensions==3.6.1
          - flake8-deprecated==1.3
          - flake8-docstrings==1.6.0
          - flake8-implicit-str-concat==0.2.0
          - flake8-keyword-arguments==0.1.0
          - flake8-print==4.0.0
          - flake8-sfs==0.0.3
  - repo: https://github.com/pre-commit/mirrors-mypy
    rev: v0.910
    hooks:
      - id: mypy
        additional_dependencies:
          - types-PyYAML==5.4.10
          - types-setuptools==57.4.0
          - types-requests==2.25.9
        exclude: tests
  - repo: https://github.com/igorshubovych/markdownlint-cli
    rev: v0.29.0
    hooks:
      - id: markdownlint
  - repo: https://github.com/jazzband/pip-tools
    rev: 6.6.0
    hooks:
      - id: pip-compile
        name: pip-compile requirements.txt
        files: setup.cfg
<<<<<<< HEAD
        args: [setup.cfg, -q, --no-header,
               -o, requirements/requirements.txt]
        additional_dependencies: ['pip==21.1']
      - id: pip-compile
        name: pip-compile requirements-docs.txt
        files: requirements/docs.in
        args: [ requirements/docs.in, -q, --no-header,
                -o, requirements/requirements-docs.txt ]
        additional_dependencies: ['pip==21.1']
      - id: pip-compile
        name: pip-compile requirements-tests.txt
        files: requirements/tests.in
        args: [requirements/tests.in, -q, --no-header,
               -o, requirements/requirements-tests.txt]
        additional_dependencies: ['pip==21.1']
      - id: pip-compile
        name: pip-compile requirements-dev.txt
        files: requirements/(dev.in|docs.in|tests.in|requirements.txt)
        args: [requirements/dev.in, -q, --no-header,
               -o, requirements/requirements-dev.txt]
        additional_dependencies: ['pip==21.1']
=======
        args: [setup.cfg, -q, -o, requirements/requirements.txt]
      - id: pip-compile
        name: pip-compile requirements-docs.txt
        files: requirements/docs.in
        args: [ requirements/docs.in, -q, -o,
                requirements/requirements-docs.txt ]
      - id: pip-compile
        name: pip-compile requirements-tests.txt
        files: requirements/tests.in
        args: [requirements/tests.in, -q, -o,
               requirements/requirements-tests.txt]
      - id: pip-compile
        name: pip-compile requirements-dev.txt
        files: requirements/(dev.in|docs.in|tests.in|requirements.txt)
        args: [requirements/dev.in, -q, -o,
               requirements/requirements-dev.txt]
>>>>>>> a8a4f7b4
<|MERGE_RESOLUTION|>--- conflicted
+++ resolved
@@ -1,9 +1,5 @@
 default_language_version:
-<<<<<<< HEAD
-    python: python3.9.7
-=======
     python: python3.9
->>>>>>> a8a4f7b4
 
 repos:
   - repo: https://github.com/pre-commit/pre-commit-hooks
@@ -54,29 +50,6 @@
       - id: pip-compile
         name: pip-compile requirements.txt
         files: setup.cfg
-<<<<<<< HEAD
-        args: [setup.cfg, -q, --no-header,
-               -o, requirements/requirements.txt]
-        additional_dependencies: ['pip==21.1']
-      - id: pip-compile
-        name: pip-compile requirements-docs.txt
-        files: requirements/docs.in
-        args: [ requirements/docs.in, -q, --no-header,
-                -o, requirements/requirements-docs.txt ]
-        additional_dependencies: ['pip==21.1']
-      - id: pip-compile
-        name: pip-compile requirements-tests.txt
-        files: requirements/tests.in
-        args: [requirements/tests.in, -q, --no-header,
-               -o, requirements/requirements-tests.txt]
-        additional_dependencies: ['pip==21.1']
-      - id: pip-compile
-        name: pip-compile requirements-dev.txt
-        files: requirements/(dev.in|docs.in|tests.in|requirements.txt)
-        args: [requirements/dev.in, -q, --no-header,
-               -o, requirements/requirements-dev.txt]
-        additional_dependencies: ['pip==21.1']
-=======
         args: [setup.cfg, -q, -o, requirements/requirements.txt]
       - id: pip-compile
         name: pip-compile requirements-docs.txt
@@ -92,5 +65,4 @@
         name: pip-compile requirements-dev.txt
         files: requirements/(dev.in|docs.in|tests.in|requirements.txt)
         args: [requirements/dev.in, -q, -o,
-               requirements/requirements-dev.txt]
->>>>>>> a8a4f7b4
+               requirements/requirements-dev.txt]