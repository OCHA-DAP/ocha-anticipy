default_language_version:
    python: python3.11

repos:
  - repo: https://github.com/pre-commit/pre-commit-hooks
    rev: v4.4.0
    hooks:
      - id: trailing-whitespace
      - id: end-of-file-fixer
      - id: check-ast
      - id: check-toml
      - id: check-yaml
  - repo: https://github.com/psf/black
    rev: 23.1.0
    hooks:
      - id: black
  - repo: https://github.com/PyCQA/isort
    rev: 5.12.0
    hooks:
      - id: isort
  - repo: https://github.com/pycqa/flake8
    rev: 5.0.4
    hooks:
      - id: flake8
        additional_dependencies:
          - flake8-bugbear==23.1.20
          - flake8-comprehensions==3.10.1
          - flake8-deprecated==2.0.1
          - flake8-docstrings==1.7.0
          - flake8-implicit-str-concat==0.3.0
          - flake8-keyword-arguments==0.1.0
          - flake8-print==5.0.0
          - flake8-sfs==0.0.4
  - repo: https://github.com/pre-commit/mirrors-mypy
    rev: v0.910
    hooks:
      - id: mypy
        additional_dependencies:
          - types-PyYAML==5.4.10
          - types-setuptools==57.4.0
          - types-requests==2.25.9
          - types-python-dateutil==2.8.19
        exclude: tests
  - repo: https://github.com/igorshubovych/markdownlint-cli
    rev: v0.32.0
    hooks:
<<<<<<< HEAD
      - id: markdownlint
=======
      - id: markdownlint
  - repo: https://github.com/jazzband/pip-tools
    rev: 6.12.2
    hooks:
      - id: pip-compile
        name: pip-compile requirements.txt
        files: setup.cfg
        args: [setup.cfg, -q, -o, requirements/requirements.txt]
      - id: pip-compile
        name: pip-compile requirements-docs.txt
        files: requirements/docs.in
        args: [ requirements/docs.in, -q, -o,
                requirements/requirements-docs.txt ]
      - id: pip-compile
        name: pip-compile requirements-tests.txt
        files: requirements/tests.in
        args: [requirements/tests.in, -q, -o,
               requirements/requirements-tests.txt]
      - id: pip-compile
        name: pip-compile requirements-dev.txt
        files: requirements/(dev.in|docs.in|tests.in|requirements.txt)
        args: [requirements/dev.in, -q, -o,
               requirements/requirements-dev.txt]
>>>>>>> b93f6ce7
<|MERGE_RESOLUTION|>--- conflicted
+++ resolved
@@ -44,30 +44,4 @@
   - repo: https://github.com/igorshubovych/markdownlint-cli
     rev: v0.32.0
     hooks:
-<<<<<<< HEAD
-      - id: markdownlint
-=======
-      - id: markdownlint
-  - repo: https://github.com/jazzband/pip-tools
-    rev: 6.12.2
-    hooks:
-      - id: pip-compile
-        name: pip-compile requirements.txt
-        files: setup.cfg
-        args: [setup.cfg, -q, -o, requirements/requirements.txt]
-      - id: pip-compile
-        name: pip-compile requirements-docs.txt
-        files: requirements/docs.in
-        args: [ requirements/docs.in, -q, -o,
-                requirements/requirements-docs.txt ]
-      - id: pip-compile
-        name: pip-compile requirements-tests.txt
-        files: requirements/tests.in
-        args: [requirements/tests.in, -q, -o,
-               requirements/requirements-tests.txt]
-      - id: pip-compile
-        name: pip-compile requirements-dev.txt
-        files: requirements/(dev.in|docs.in|tests.in|requirements.txt)
-        args: [requirements/dev.in, -q, -o,
-               requirements/requirements-dev.txt]
->>>>>>> b93f6ce7
+      - id: markdownlint