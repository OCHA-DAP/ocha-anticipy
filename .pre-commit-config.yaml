--- conflicted
+++ resolved
@@ -35,11 +35,8 @@
         additional_dependencies:
           - types-PyYAML==5.4.10
           - types-setuptools==57.4.0
-<<<<<<< HEAD
           - types-requests==2.25.9
-=======
         exclude: tests
->>>>>>> 15c5b7ec
   - repo: https://github.com/igorshubovych/markdownlint-cli
     rev: v0.29.0
     hooks:
