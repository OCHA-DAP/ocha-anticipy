--- conflicted
+++ resolved
@@ -29,12 +29,8 @@
     requests
     rioxarray
     typing-extensions
-<<<<<<< HEAD
     wrapt
-    xarray
-=======
     xarray[parallel]
->>>>>>> 0e8da82f
 
 [options.packages.find]
 where = src
