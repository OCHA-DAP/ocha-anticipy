--- conflicted
+++ resolved
@@ -27,11 +27,7 @@
 packages = find:
 package_dir = = src
 include_package_data = true
-<<<<<<< HEAD
-python_requires = >= 3.6
-=======
 python_requires = >= 3.7
->>>>>>> 141f26a1
 # TODO: Remove importlib requirement once error fixed
 # https://stackoverflow.com/questions/73929564/
 # entrypoints-object-has-no-attribute-get-digital-ocean
@@ -44,11 +40,8 @@
     numpy
     pydantic
     pyyaml
+    rasterio
     requests
-<<<<<<< HEAD
-=======
-    rasterio
->>>>>>> 141f26a1
     rioxarray
     typing-extensions
     wrapt
