--- conflicted
+++ resolved
@@ -24,12 +24,8 @@
     cfgrib
     ecmwf-api-client
     geopandas
-<<<<<<< HEAD
-    hdx-python-api
+    hdx-python-api>=5.4.0
     netcdf4
-=======
-    hdx-python-api>=5.4.0
->>>>>>> 6b731d78
     numpy
     pydantic
     requests
