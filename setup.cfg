--- conflicted
+++ resolved
@@ -25,13 +25,10 @@
     hdx-python-api
     numpy
     pydantic
-<<<<<<< HEAD
     requests
-=======
     pyyaml
     rioxarray
     xarray
->>>>>>> 15c5b7ec
 
 [options.packages.find]
 where = src
