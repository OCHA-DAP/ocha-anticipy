[metadata]
name = aa-toolbox
version = attr: aatoolbox.__version__
author = Centre for Humanitarian Data Predictive Analytics Team
author_email = centrehumdata@un.org
summary = Toolbox for anticipatory action
description_file = README.md
home_page = https://github.com/OCHA-DAP/pa-aa-toolbox
license = GPLv3
classifier =
    Development Status :: 2 - Pre-Alpha
    Intended Audience :: Developers
    License :: OSI Approved :: GNU General Public License v3 (GPLv3)
    Natural Language :: English
    Operating System :: OS Independent
    Programming Language :: Python :: 3 :: Only

[options]
packages = find:
package_dir = = src
include_package_data = true
python_requires = >= 3.6
install_requires =
<<<<<<< HEAD
    datetime
    numpy
=======
>>>>>>> f144d345
    geopandas
    hdx-python-api
    numpy
    pydantic
    requests
    pyyaml
    rioxarray
    xarray

[options.packages.find]
where = src

[build_sphinx]
builders = html
source-dir = docs/source
build-dir = docs/build

[flake8]
extend-ignore = SFS301 # Allow f-strings
docstring-convention = numpy
max-pos-args = 2<|MERGE_RESOLUTION|>--- conflicted
+++ resolved
@@ -21,11 +21,6 @@
 include_package_data = true
 python_requires = >= 3.6
 install_requires =
-<<<<<<< HEAD
-    datetime
-    numpy
-=======
->>>>>>> f144d345
     geopandas
     hdx-python-api
     numpy
