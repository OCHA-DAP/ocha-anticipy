[metadata]
name = aa-toolbox
version = attr: aatoolbox.__version__
author = Centre for Humanitarian Data Predictive Analytics Team
author_email = centrehumdata@un.org
summary = Toolbox for anticipatory action
description_file = README.md
home_page = https://github.com/OCHA-DAP/pa-aa-toolbox
license = GPLv3
classifier =
    Development Status :: 2 - Pre-Alpha
    Intended Audience :: Developers
    License :: OSI Approved :: GNU General Public License v3 (GPLv3)
    Natural Language :: English
    Operating System :: OS Independent
    Programming Language :: Python :: 3 :: Only

[options]
packages = find:
package_dir = = src
include_package_data = true
python_requires = >= 3.6
install_requires =
<<<<<<< HEAD
    ecmwf-api-client
=======
    datetime
>>>>>>> 8b7ec5ec
    geopandas
    hdx-python-api
    netcdf4
    numpy
    pydantic
    requests
    pyyaml
    rioxarray
    xarray[parallel]

[options.packages.find]
where = src

[build_sphinx]
builders = html
source-dir = docs/source
build-dir = docs/build

[flake8]
extend-ignore = SFS301 # Allow f-strings
docstring-convention = numpy
max-pos-args = 2<|MERGE_RESOLUTION|>--- conflicted
+++ resolved
@@ -21,11 +21,8 @@
 include_package_data = true
 python_requires = >= 3.6
 install_requires =
-<<<<<<< HEAD
+    datetime
     ecmwf-api-client
-=======
-    datetime
->>>>>>> 8b7ec5ec
     geopandas
     hdx-python-api
     netcdf4
