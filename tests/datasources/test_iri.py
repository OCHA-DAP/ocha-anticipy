--- conflicted
+++ resolved
@@ -131,16 +131,10 @@
 
     processed_path = iri.process()
     assert processed_path == (
-<<<<<<< HEAD
         mock_aa_data_dir
         / f"private/processed/{mock_country_config.iso3}/{MODULE_BASENAME}/"
         f"{mock_country_config.iso3}_iri_forecast_seasonal_precipitation_"
-        f"tercile_prob_Np6Sp3Em2Wp3.nc"
-=======
-        Path(FAKE_AA_DATA_DIR) / f"private/processed/{ISO3}/{MODULE_BASENAME}/"
-        f"{ISO3}_iri_forecast_seasonal_precipitation_"
         f"tercile_prob_Np6Sp3Ep2Wm3.nc"
->>>>>>> 764a6cb4
     )
 
     da_processed = xr.load_dataset(processed_path)
@@ -198,18 +192,11 @@
     mock_xr_load_dataset.assert_has_calls(
         [
             mocker.call(
-<<<<<<< HEAD
                 mock_aa_data_dir
                 / f"private/processed/{mock_country_config.iso3}/"
                 f"{MODULE_BASENAME}/{mock_country_config.iso3}"
                 f"_iri_forecast_seasonal_precipitation_"
-                f"tercile_prob_Np6Sp3Em2Wp3.nc"
-=======
-                Path(FAKE_AA_DATA_DIR)
-                / f"private/processed/{ISO3}/{MODULE_BASENAME}/"
-                f"{ISO3}_iri_forecast_seasonal_precipitation_"
                 f"tercile_prob_Np6Sp3Ep2Wm3.nc"
->>>>>>> 764a6cb4
             ),
         ]
     )
