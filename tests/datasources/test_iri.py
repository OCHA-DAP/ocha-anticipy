--- conflicted
+++ resolved
@@ -131,15 +131,10 @@
 
     processed_path = iri.process()
     assert processed_path == (
-<<<<<<< HEAD
-        Path(FAKE_AA_DATA_DIR) / f"private/processed/{ISO3}/{MODULE_BASENAME}/"
-        f"{ISO3}_iri_forecast_seasonal_precipitation_"
-        f"tercile_prob_Np6Sp3Ep2Wm3.nc"
-=======
         mock_aa_data_dir / f"private/processed/{mock_country_config.iso3}/"
         f"{DATASOURCE_BASE_DIR}/{mock_country_config.iso3}_"
-        f"iri_forecast_seasonal_precipitation_tercile_prob_Np6Sp3Em2Wp3.nc"
->>>>>>> 3b73f1a2
+        f"iri_forecast_seasonal_precipitation_"
+        f"tercile_prob_Np6Sp3Ep2Wm3.nc"
     )
 
     da_processed = xr.load_dataset(processed_path)
@@ -197,18 +192,11 @@
     mock_xr_load_dataset.assert_has_calls(
         [
             mocker.call(
-<<<<<<< HEAD
-                Path(FAKE_AA_DATA_DIR)
-                / f"private/processed/{ISO3}/{MODULE_BASENAME}/"
-                f"{ISO3}_iri_forecast_seasonal_precipitation_"
-                f"tercile_prob_Np6Sp3Ep2Wm3.nc"
-=======
                 mock_aa_data_dir
                 / f"private/processed/{mock_country_config.iso3}/"
                 f"{DATASOURCE_BASE_DIR}/{mock_country_config.iso3}"
                 f"_iri_forecast_seasonal_precipitation_"
-                f"tercile_prob_Np6Sp3Em2Wp3.nc"
->>>>>>> 3b73f1a2
+                f"tercile_prob_Np6Sp3Ep2Wm3.nc"
             ),
         ]
     )
