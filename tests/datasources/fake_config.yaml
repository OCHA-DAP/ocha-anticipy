--- conflicted
+++ resolved
@@ -3,7 +3,8 @@
   hdx_dataset_name: fake_hdx_dataset_name
   layer_base_name: fake_layer_base_name_level{admin_level}
   admin_level_max: 2
-<<<<<<< HEAD
+fewsnet:
+  region_name: east-africa
 glofas:
   reporting_points:
     - name: Station1
@@ -11,8 +12,4 @@
       lon: 2.5
     - name: Station2
       lat: -1.5
-      lon: -3.5
-=======
-fewsnet:
-  region_name: east-africa
->>>>>>> 72a254f5
+      lon: -3.5