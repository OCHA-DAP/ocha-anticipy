--- conflicted
+++ resolved
@@ -24,12 +24,7 @@
 @pytest.fixture
 def mock_country_config():
     """Fixture for pipeline with test config params."""
-<<<<<<< HEAD
-    mocker.patch(
-        "aatoolbox.config.countryconfig.parse_yaml",
-        return_value=parse_yaml(CONFIG_FILE),
-    )
-    return create_country_config(iso3=ISO3)
+    return create_custom_country_config(filepath=CONFIG_FILE)
 
 
 def pytest_configure(config):
@@ -40,7 +35,4 @@
             "nomockiso2: do not mock the get_iso2_from_iso3 function. "
             "Used for FEWS NET"
         ),
-    )
-=======
-    return create_custom_country_config(filepath=CONFIG_FILE)
->>>>>>> 12b9dc9a
+    )