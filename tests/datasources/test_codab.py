--- conflicted
+++ resolved
@@ -31,13 +31,8 @@
         hdx_dataset_name=mock_country_config.codab.hdx_dataset_name,
         output_filepath=mock_aa_data_dir
         / f"public/raw/{mock_country_config.iso3}/"
-<<<<<<< HEAD
-        f"{MODULE_BASENAME}/{mock_country_config.iso3}_"
-        f"{MODULE_BASENAME}.shp.zip",
-=======
         f"{DATASOURCE_BASE_DIR}/{mock_country_config.iso3}_"
         f"{DATASOURCE_BASE_DIR}.shp.zip",
->>>>>>> 72a254f5
     )
 
 
@@ -54,13 +49,8 @@
 
     gpd_read_file.assert_called_with(
         f"zip:///{mock_aa_data_dir}/public/raw/{mock_country_config.iso3}/"
-<<<<<<< HEAD
-        f"{MODULE_BASENAME}/{mock_country_config.iso3}_{MODULE_BASENAME}"
-        f".shp.zip/{expected_layer_name}"
-=======
         f"{DATASOURCE_BASE_DIR}/{mock_country_config.iso3}_"
         f"{DATASOURCE_BASE_DIR}.shp.zip/{expected_layer_name}"
->>>>>>> 72a254f5
     )
 
 
@@ -80,14 +70,9 @@
     codab.load_custom(custom_layer_number)
     gpd_read_file.assert_called_with(
         f"zip:///{mock_aa_data_dir}/public/raw/{mock_country_config.iso3}/"
-<<<<<<< HEAD
-        f"{MODULE_BASENAME}/{mock_country_config.iso3}_{MODULE_BASENAME}"
-        f".shp.zip/{custom_layer_name_list[custom_layer_number]}"
-=======
         f"{DATASOURCE_BASE_DIR}/{mock_country_config.iso3}_"
         f"{DATASOURCE_BASE_DIR}.shp.zip/"
         f"{custom_layer_name_list[custom_layer_number]}"
->>>>>>> 72a254f5
     )
 
 
