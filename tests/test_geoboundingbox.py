"""Tests for the CDS GeoBoundingBox module."""
import pytest
from geopandas import GeoSeries
from shapely.geometry import Polygon

from aatoolbox.utils.geoboundingbox import GeoBoundingBox


def test_geoboundingbox_round_coords():
    """Test that coordinates are correctly rounded."""
<<<<<<< HEAD
    geobb = GeoBoundingBox(north=1.5, south=-2.2, east=3.6, west=-4.0)
    geobb.round_coords(round_val=0.5)
    assert geobb.north == 1.5
    assert geobb.south == -2.5
    assert geobb.east == 4.0
    assert geobb.west == -4.0
=======
    geobb = GeoBoundingBox(
        lat_max=1.5, lat_min=-2.2, lon_max=3.6, lon_min=-4.0
    ).round_coords(round_val=0.5)
    assert geobb.lat_max == 1.5
    assert geobb.lat_min == -2.5
    assert geobb.lon_max == 4.0
    assert geobb.lon_min == -4.0
>>>>>>> 72a254f5


def test_geoboundingbox_offset_coords():
    """Test that coordinates are correctly offset."""
<<<<<<< HEAD
    geobb = GeoBoundingBox(north=1.05, south=-2.2, east=3.6, west=-4.0)
    geobb.round_coords(offset_val=0.4)  # default round val of 1
    assert geobb.north == 2.4
    assert geobb.south == -3.4
    assert geobb.east == 4.4
    assert geobb.west == -4.4
=======
    geobb = GeoBoundingBox(
        lat_max=1.05, lat_min=-2.2, lon_max=3.6, lon_min=-4.0
    ).round_coords(
        offset_val=0.4
    )  # default round val of 1
    assert geobb.lat_max == 2.4
    assert geobb.lat_min == -3.4
    assert geobb.lon_max == 4.4
    assert geobb.lon_min == -4.4


def test_geoboundingbox_round_and_offset_coords():
    """Test that coordinates are correctly rounded and offset."""
    geobb = GeoBoundingBox(
        lat_max=1.05, lat_min=-2.2, lon_max=3.6, lon_min=-4.0
    ).round_coords(round_val=0.1, offset_val=0.05)
    assert geobb.lat_max == 1.15
    assert geobb.lat_min == -2.25
    assert geobb.lon_max == 3.65
    assert geobb.lon_min == -4.05


def test_geoboundingbox_relative_coords():
    """Test that lat_max must be >= lat_min and lon_max >= lon_min."""
    with pytest.raises(AttributeError):
        # Check lat_min > lat_max
        GeoBoundingBox(lat_max=1, lat_min=2, lon_max=1, lon_min=-1)
        # Check lon_min > lon_max
        GeoBoundingBox(lat_max=1, lat_min=-1, lon_max=1, lon_min=2)
    # Check that no error raised:
    # Check lat_min == lat_max
    GeoBoundingBox(lat_max=1, lat_min=1, lon_max=1, lon_min=-1)
    # Check lon_min == lon_max
    GeoBoundingBox(lat_max=1, lat_min=-1, lon_max=1, lon_min=1)


def test_geoboundingbox_coordinate_bounds():
    """Test that coords are within limits."""
    with pytest.raises(AttributeError):
        GeoBoundingBox(lat_max=91, lat_min=0, lon_max=0, lon_min=0)
        GeoBoundingBox(lat_max=0, lat_min=-91, lon_max=0, lon_min=0)
        GeoBoundingBox(lat_max=0, lat_min=0, lon_max=181, lon_min=0)
        GeoBoundingBox(lat_max=0, lat_min=0, lon_max=0, lon_min=-181)
>>>>>>> 72a254f5


def test_geoboundingbox_round_and_offset_coords():
    """Test that coordinates are correctly rounded and offset."""
    geobb = GeoBoundingBox(north=1.05, south=-2.2, east=3.6, west=-4.0)
    geobb.round_coords(round_val=0.1, offset_val=0.05)
    assert geobb.north == 1.15
    assert geobb.south == -2.25
    assert geobb.east == 3.65
    assert geobb.west == -4.05


def test_geoboundingbox_relative_coords():
    """Test that doesn't allow north < south and east < west."""
    with pytest.raises(AttributeError):
        GeoBoundingBox(north=1, south=2, east=0, west=0)
        GeoBoundingBox(north=0, south=0, east=1, west=2)


def test_geoboundingbox_filename():
    """Test that correct file string is returned."""
    geobb = GeoBoundingBox(lat_max=1, lat_min=-2, lon_max=3, lon_min=-4)
    assert geobb.get_filename_repr() == "Np1Sm2Ep3Wm4"


def test_geoboundingbox_from_shape():
    """Test that getting the geobb from a polygon works as expected."""
    n, s, e, w = (1, -2, 3, -4)
    shape = GeoSeries([Polygon([(e, n), (e, s), (w, s), (w, n)])])
    geobb = GeoBoundingBox.from_shape(shape)
<<<<<<< HEAD
    assert geobb.north == n
    assert geobb.south == s
    assert geobb.east == e
    assert geobb.west == w


def test_dont_double_round():
    """Test that round is not called twice."""
    geobb = GeoBoundingBox(north=1.4, south=1, east=1, west=1)
    geobb.round_coords(round_val=0.5)
    assert geobb.north == 1.5
    geobb.round_coords(round_val=1)
    assert geobb.north == 1.5
=======
    assert geobb.lat_max == n
    assert geobb.lat_min == s
    assert geobb.lon_max == e
    assert geobb.lon_min == w
>>>>>>> 72a254f5
<|MERGE_RESOLUTION|>--- conflicted
+++ resolved
@@ -8,14 +8,6 @@
 
 def test_geoboundingbox_round_coords():
     """Test that coordinates are correctly rounded."""
-<<<<<<< HEAD
-    geobb = GeoBoundingBox(north=1.5, south=-2.2, east=3.6, west=-4.0)
-    geobb.round_coords(round_val=0.5)
-    assert geobb.north == 1.5
-    assert geobb.south == -2.5
-    assert geobb.east == 4.0
-    assert geobb.west == -4.0
-=======
     geobb = GeoBoundingBox(
         lat_max=1.5, lat_min=-2.2, lon_max=3.6, lon_min=-4.0
     ).round_coords(round_val=0.5)
@@ -23,19 +15,10 @@
     assert geobb.lat_min == -2.5
     assert geobb.lon_max == 4.0
     assert geobb.lon_min == -4.0
->>>>>>> 72a254f5
 
 
 def test_geoboundingbox_offset_coords():
     """Test that coordinates are correctly offset."""
-<<<<<<< HEAD
-    geobb = GeoBoundingBox(north=1.05, south=-2.2, east=3.6, west=-4.0)
-    geobb.round_coords(offset_val=0.4)  # default round val of 1
-    assert geobb.north == 2.4
-    assert geobb.south == -3.4
-    assert geobb.east == 4.4
-    assert geobb.west == -4.4
-=======
     geobb = GeoBoundingBox(
         lat_max=1.05, lat_min=-2.2, lon_max=3.6, lon_min=-4.0
     ).round_coords(
@@ -79,24 +62,6 @@
         GeoBoundingBox(lat_max=0, lat_min=-91, lon_max=0, lon_min=0)
         GeoBoundingBox(lat_max=0, lat_min=0, lon_max=181, lon_min=0)
         GeoBoundingBox(lat_max=0, lat_min=0, lon_max=0, lon_min=-181)
->>>>>>> 72a254f5
-
-
-def test_geoboundingbox_round_and_offset_coords():
-    """Test that coordinates are correctly rounded and offset."""
-    geobb = GeoBoundingBox(north=1.05, south=-2.2, east=3.6, west=-4.0)
-    geobb.round_coords(round_val=0.1, offset_val=0.05)
-    assert geobb.north == 1.15
-    assert geobb.south == -2.25
-    assert geobb.east == 3.65
-    assert geobb.west == -4.05
-
-
-def test_geoboundingbox_relative_coords():
-    """Test that doesn't allow north < south and east < west."""
-    with pytest.raises(AttributeError):
-        GeoBoundingBox(north=1, south=2, east=0, west=0)
-        GeoBoundingBox(north=0, south=0, east=1, west=2)
 
 
 def test_geoboundingbox_filename():
@@ -110,23 +75,7 @@
     n, s, e, w = (1, -2, 3, -4)
     shape = GeoSeries([Polygon([(e, n), (e, s), (w, s), (w, n)])])
     geobb = GeoBoundingBox.from_shape(shape)
-<<<<<<< HEAD
-    assert geobb.north == n
-    assert geobb.south == s
-    assert geobb.east == e
-    assert geobb.west == w
-
-
-def test_dont_double_round():
-    """Test that round is not called twice."""
-    geobb = GeoBoundingBox(north=1.4, south=1, east=1, west=1)
-    geobb.round_coords(round_val=0.5)
-    assert geobb.north == 1.5
-    geobb.round_coords(round_val=1)
-    assert geobb.north == 1.5
-=======
     assert geobb.lat_max == n
     assert geobb.lat_min == s
     assert geobb.lon_max == e
-    assert geobb.lon_min == w
->>>>>>> 72a254f5
+    assert geobb.lon_min == w