affine==2.3.0
    # via
    #   -r requirements/requirements.txt
    #   rasterio
alabaster==0.7.12
    # via sphinx
appdirs==1.4.4
    # via
    #   -r requirements/requirements.txt
    #   requests-cache
attrs==21.2.0
    # via
    #   -r requirements/requirements.txt
    #   cattrs
    #   fiona
    #   pytest
    #   rasterio
    #   requests-cache
babel==2.9.1
    # via sphinx
backports.entry-points-selectable==1.1.0
    # via virtualenv
basicauth==0.4.1
    # via
    #   -r requirements/requirements.txt
    #   hdx-python-utilities
beautifulsoup4==4.10.0
    # via
    #   -r requirements/requirements.txt
    #   hdx-python-utilities
boto3==1.19.1
    # via
    #   -r requirements/requirements.txt
    #   tabulator
botocore==1.22.1
    # via
    #   -r requirements/requirements.txt
    #   boto3
    #   s3transfer
cattrs==1.8.0
    # via
    #   -r requirements/requirements.txt
    #   requests-cache
cchardet==2.1.7
    # via
    #   -r requirements/requirements.txt
    #   tabulator
certifi==2021.10.8
    # via
    #   -r requirements/requirements.txt
    #   fiona
    #   pyproj
<<<<<<< HEAD
    #   requests
cfgv==3.3.1
    # via pre-commit
=======
    #   rasterio
    #   requests
cffi==1.15.0
    # via
    #   -r requirements/requirements.txt
    #   cryptography
cfgv==3.3.1
    # via pre-commit
chardet==4.0.0
    # via
    #   -r requirements/requirements.txt
    #   tabulator
>>>>>>> 15c5b7ec
charset-normalizer==2.0.7
    # via
    #   -r requirements/requirements.txt
    #   requests
<<<<<<< HEAD
=======
ckanapi==4.6
    # via
    #   -r requirements/requirements.txt
    #   hdx-python-api
>>>>>>> 15c5b7ec
click==8.0.3
    # via
    #   -r requirements/requirements.txt
    #   click-plugins
    #   cligj
    #   fiona
    #   pip-tools
    #   rasterio
    #   tabulator
click-plugins==1.1.1
    # via
    #   -r requirements/requirements.txt
    #   fiona
    #   rasterio
cligj==0.7.2
    # via
    #   -r requirements/requirements.txt
    #   fiona
    #   rasterio
colorlog==6.5.0
    # via
    #   -r requirements/requirements.txt
    #   hdx-python-utilities
coverage[toml]==6.0.2
    # via pytest-cov
cryptography==35.0.0
    # via
    #   -r requirements/requirements.txt
    #   pyopenssl
decorator==5.1.0
    # via
    #   -r requirements/requirements.txt
    #   jsonpath-ng
distlib==0.3.3
    # via virtualenv
dnspython==2.1.0
    # via
    #   -r requirements/requirements.txt
    #   email-validator
docopt==0.6.2
    # via
    #   -r requirements/requirements.txt
    #   ckanapi
    #   num2words
docutils==0.17.1
    # via
    #   sphinx
    #   sphinx-rtd-theme
email-validator==1.1.3
    # via
    #   -r requirements/requirements.txt
    #   hdx-python-utilities
et-xmlfile==1.1.0
    # via
    #   -r requirements/requirements.txt
    #   openpyxl
exchangerates==0.3.4
    # via
    #   -r requirements/requirements.txt
    #   hdx-python-country
filelock==3.3.0
    # via virtualenv
fiona==1.8.20
    # via
    #   -r requirements/requirements.txt
    #   geopandas
geopandas==0.10.1
    # via -r requirements/requirements.txt
greenlet==1.1.2
    # via
    #   -r requirements/requirements.txt
    #   sqlalchemy
hdx-python-api==5.3.2
    # via -r requirements/requirements.txt
hdx-python-country==3.0.2
    # via
    #   -r requirements/requirements.txt
    #   hdx-python-api
hdx-python-utilities==3.0.3
    # via
    #   -r requirements/requirements.txt
    #   hdx-python-country
html5lib==1.1
    # via
    #   -r requirements/requirements.txt
    #   hdx-python-utilities
identify==2.3.0
    # via pre-commit
idna==3.3
    # via
    #   -r requirements/requirements.txt
<<<<<<< HEAD
    #   requests
=======
    #   email-validator
    #   requests
ijson==3.1.4
    # via
    #   -r requirements/requirements.txt
    #   tabulator
imagesize==1.3.0
    # via sphinx
inflect==5.3.0
    # via
    #   -r requirements/requirements.txt
    #   quantulum3
>>>>>>> 15c5b7ec
iniconfig==1.1.1
    # via pytest
jinja2==3.0.3
    # via sphinx
jmespath==0.10.0
    # via
    #   -r requirements/requirements.txt
    #   boto3
    #   botocore
jsonlines==2.0.0
    # via
    #   -r requirements/requirements.txt
    #   tabulator
jsonpath-ng==1.5.3
    # via
    #   -r requirements/requirements.txt
    #   libhxl
libhxl==4.24.1
    # via
    #   -r requirements/requirements.txt
    #   hdx-python-country
linear-tsv==1.1.0
    # via
    #   -r requirements/requirements.txt
    #   tabulator
lxml==4.6.3
    # via
    #   -r requirements/requirements.txt
    #   exchangerates
markupsafe==2.0.1
    # via jinja2
munch==2.5.0
    # via
    #   -r requirements/requirements.txt
    #   fiona
ndg-httpsclient==0.5.1
    # via
    #   -r requirements/requirements.txt
    #   hdx-python-api
nodeenv==1.6.0
    # via pre-commit
num2words==0.5.10
    # via
    #   -r requirements/requirements.txt
    #   quantulum3
numpy==1.21.2
    # via
    #   -r requirements/requirements.txt
    #   pandas
    #   rasterio
    #   snuggs
    #   xarray
openpyxl==3.0.9
    # via
    #   -r requirements/requirements.txt
    #   tabulator
packaging==21.2
    # via
    #   -r requirements/requirements.txt
    #   pytest
    #   rioxarray
    #   sphinx
pandas==1.3.3
    # via
    #   -r requirements/requirements.txt
    #   geopandas
    #   xarray
pbr==5.7.0
    # via sphinxcontrib-apidoc
pep517==0.11.0
    # via pip-tools
pip-tools==6.3.1
    # via -r requirements/dev.in
platformdirs==2.4.0
    # via virtualenv
pluggy==1.0.0
    # via pytest
ply==3.11
    # via
    #   -r requirements/requirements.txt
    #   jsonpath-ng
    #   libhxl
pre-commit==2.15.0
    # via -r requirements/dev.in
py==1.10.0
    # via pytest
pyasn1==0.4.8
    # via
    #   -r requirements/requirements.txt
    #   hdx-python-api
    #   ndg-httpsclient
pycparser==2.20
    # via
    #   -r requirements/requirements.txt
    #   cffi
pydantic==1.8.2
    # via -r requirements/requirements.txt
pygments==2.10.0
    # via sphinx
pyopenssl==21.0.0
    # via
    #   -r requirements/requirements.txt
    #   hdx-python-api
    #   ndg-httpsclient
pyparsing==2.4.7
    # via
    #   -r requirements/requirements.txt
    #   packaging
    #   snuggs
pyphonetics==0.5.3
    # via
    #   -r requirements/requirements.txt
    #   hdx-python-country
pyproj==3.2.1
    # via
    #   -r requirements/requirements.txt
    #   geopandas
    #   rioxarray
pytest==6.2.5
    # via
    #   -r requirements/tests.in
    #   pytest-cov
    #   pytest-mock
pytest-cov==3.0.0
    # via -r requirements/tests.in
pytest-mock==3.6.1
    # via -r requirements/tests.in
python-dateutil==2.8.2
    # via
    #   -r requirements/requirements.txt
    #   botocore
    #   hdx-python-utilities
    #   libhxl
    #   pandas
python-io-wrapper==0.2
    # via
    #   -r requirements/requirements.txt
    #   libhxl
python-slugify==5.0.2
    # via
    #   -r requirements/requirements.txt
    #   ckanapi
pytz==2021.3
    # via
    #   -r requirements/requirements.txt
    #   babel
    #   pandas
<<<<<<< HEAD
pyyaml==5.4.1
    # via pre-commit
requests==2.26.0
    # via -r requirements/requirements.txt
=======
pyyaml==6.0
    # via
    #   -r requirements/requirements.txt
    #   pre-commit
quantulum3==0.7.9
    # via
    #   -r requirements/requirements.txt
    #   hdx-python-api
rasterio==1.2.10
    # via
    #   -r requirements/requirements.txt
    #   rioxarray
ratelimit==2.2.1
    # via
    #   -r requirements/requirements.txt
    #   hdx-python-utilities
requests==2.26.0
    # via
    #   -r requirements/requirements.txt
    #   ckanapi
    #   exchangerates
    #   libhxl
    #   requests-cache
    #   requests-file
    #   sphinx
    #   tabulator
requests-cache==0.8.1
    # via
    #   -r requirements/requirements.txt
    #   libhxl
requests-file==1.5.1
    # via
    #   -r requirements/requirements.txt
    #   hdx-python-utilities
rioxarray==0.8.0
    # via -r requirements/requirements.txt
ruamel.yaml==0.17.16
    # via
    #   -r requirements/requirements.txt
    #   hdx-python-utilities
ruamel.yaml.clib==0.2.6
    # via
    #   -r requirements/requirements.txt
    #   ruamel.yaml
s3transfer==0.5.0
    # via
    #   -r requirements/requirements.txt
    #   boto3
>>>>>>> 15c5b7ec
shapely==1.7.1
    # via
    #   -r requirements/requirements.txt
    #   geopandas
six==1.16.0
    # via
    #   -r requirements/requirements.txt
    #   basicauth
    #   ckanapi
    #   exchangerates
    #   fiona
    #   html5lib
    #   jsonpath-ng
    #   linear-tsv
    #   munch
    #   pyopenssl
    #   python-dateutil
    #   requests-file
    #   tabulator
    #   url-normalize
    #   virtualenv
snowballstemmer==2.2.0
    # via sphinx
snuggs==1.4.7
    # via
    #   -r requirements/requirements.txt
    #   rasterio
soupsieve==2.2.1
    # via
    #   -r requirements/requirements.txt
    #   beautifulsoup4
sphinx==4.3.0
    # via
    #   -r requirements/docs.in
    #   sphinx-rtd-theme
    #   sphinxcontrib-apidoc
sphinx-rtd-theme==1.0.0
    # via -r requirements/docs.in
sphinxcontrib-apidoc==0.3.0
    # via -r requirements/docs.in
sphinxcontrib-applehelp==1.0.2
    # via sphinx
sphinxcontrib-devhelp==1.0.2
    # via sphinx
sphinxcontrib-htmlhelp==2.0.0
    # via sphinx
sphinxcontrib-jsmath==1.0.1
    # via sphinx
sphinxcontrib-qthelp==1.0.3
    # via sphinx
sphinxcontrib-serializinghtml==1.1.5
    # via sphinx
sqlalchemy==1.4.26
    # via
    #   -r requirements/requirements.txt
    #   tabulator
tabulator[cchardet]==1.53.5
    # via
    #   -r requirements/requirements.txt
    #   hdx-python-utilities
text-unidecode==1.3
    # via
    #   -r requirements/requirements.txt
    #   python-slugify
toml==0.10.2
    # via
    #   pre-commit
    #   pytest
tomli==1.2.1
    # via
    #   coverage
    #   pep517
typing-extensions==3.10.0.2
    # via
    #   -r requirements/requirements.txt
    #   pydantic
<<<<<<< HEAD
urllib3==1.26.7
    # via
    #   -r requirements/requirements.txt
    #   requests
=======
unicodecsv==0.14.1
    # via
    #   -r requirements/requirements.txt
    #   tabulator
unidecode==1.3.2
    # via
    #   -r requirements/requirements.txt
    #   libhxl
    #   pyphonetics
url-normalize==1.4.3
    # via
    #   -r requirements/requirements.txt
    #   requests-cache
urllib3==1.26.7
    # via
    #   -r requirements/requirements.txt
    #   botocore
    #   requests
    #   requests-cache
>>>>>>> 15c5b7ec
virtualenv==20.8.1
    # via pre-commit
webencodings==0.5.1
    # via
    #   -r requirements/requirements.txt
    #   html5lib
wheel==0.37.0
    # via
    #   -r requirements/requirements.txt
    #   libhxl
    #   pip-tools
xarray==0.20.1
    # via
    #   -r requirements/requirements.txt
    #   rioxarray
xlrd==2.0.1
    # via
    #   -r requirements/requirements.txt
    #   tabulator
xlrd3==1.1.0
    # via
    #   -r requirements/requirements.txt
    #   libhxl

# The following packages are considered to be unsafe in a requirements file:
# pip
# setuptools<|MERGE_RESOLUTION|>--- conflicted
+++ resolved
@@ -18,7 +18,7 @@
     #   requests-cache
 babel==2.9.1
     # via sphinx
-backports.entry-points-selectable==1.1.0
+backports.entry-points-selectable==1.1.1
     # via virtualenv
 basicauth==0.4.1
     # via
@@ -28,11 +28,11 @@
     # via
     #   -r requirements/requirements.txt
     #   hdx-python-utilities
-boto3==1.19.1
-    # via
-    #   -r requirements/requirements.txt
-    #   tabulator
-botocore==1.22.1
+boto3==1.20.8
+    # via
+    #   -r requirements/requirements.txt
+    #   tabulator
+botocore==1.23.8
     # via
     #   -r requirements/requirements.txt
     #   boto3
@@ -50,11 +50,6 @@
     #   -r requirements/requirements.txt
     #   fiona
     #   pyproj
-<<<<<<< HEAD
-    #   requests
-cfgv==3.3.1
-    # via pre-commit
-=======
     #   rasterio
     #   requests
 cffi==1.15.0
@@ -67,18 +62,14 @@
     # via
     #   -r requirements/requirements.txt
     #   tabulator
->>>>>>> 15c5b7ec
 charset-normalizer==2.0.7
     # via
     #   -r requirements/requirements.txt
     #   requests
-<<<<<<< HEAD
-=======
 ckanapi==4.6
     # via
     #   -r requirements/requirements.txt
     #   hdx-python-api
->>>>>>> 15c5b7ec
 click==8.0.3
     # via
     #   -r requirements/requirements.txt
@@ -98,11 +89,11 @@
     #   -r requirements/requirements.txt
     #   fiona
     #   rasterio
-colorlog==6.5.0
-    # via
-    #   -r requirements/requirements.txt
-    #   hdx-python-utilities
-coverage[toml]==6.0.2
+colorlog==6.6.0
+    # via
+    #   -r requirements/requirements.txt
+    #   hdx-python-utilities
+coverage[toml]==6.1.2
     # via pytest-cov
 cryptography==35.0.0
     # via
@@ -139,25 +130,25 @@
     # via
     #   -r requirements/requirements.txt
     #   hdx-python-country
-filelock==3.3.0
+filelock==3.4.0
     # via virtualenv
 fiona==1.8.20
     # via
     #   -r requirements/requirements.txt
     #   geopandas
-geopandas==0.10.1
+geopandas==0.10.2
     # via -r requirements/requirements.txt
 greenlet==1.1.2
     # via
     #   -r requirements/requirements.txt
     #   sqlalchemy
-hdx-python-api==5.3.2
+hdx-python-api==5.4.1
     # via -r requirements/requirements.txt
-hdx-python-country==3.0.2
-    # via
-    #   -r requirements/requirements.txt
-    #   hdx-python-api
-hdx-python-utilities==3.0.3
+hdx-python-country==3.0.5
+    # via
+    #   -r requirements/requirements.txt
+    #   hdx-python-api
+hdx-python-utilities==3.0.6
     # via
     #   -r requirements/requirements.txt
     #   hdx-python-country
@@ -165,14 +156,11 @@
     # via
     #   -r requirements/requirements.txt
     #   hdx-python-utilities
-identify==2.3.0
+identify==2.3.7
     # via pre-commit
 idna==3.3
     # via
     #   -r requirements/requirements.txt
-<<<<<<< HEAD
-    #   requests
-=======
     #   email-validator
     #   requests
 ijson==3.1.4
@@ -185,7 +173,6 @@
     # via
     #   -r requirements/requirements.txt
     #   quantulum3
->>>>>>> 15c5b7ec
 iniconfig==1.1.1
     # via pytest
 jinja2==3.0.3
@@ -211,7 +198,7 @@
     # via
     #   -r requirements/requirements.txt
     #   tabulator
-lxml==4.6.3
+lxml==4.6.4
     # via
     #   -r requirements/requirements.txt
     #   exchangerates
@@ -231,7 +218,7 @@
     # via
     #   -r requirements/requirements.txt
     #   quantulum3
-numpy==1.21.2
+numpy==1.21.4
     # via
     #   -r requirements/requirements.txt
     #   pandas
@@ -242,22 +229,22 @@
     # via
     #   -r requirements/requirements.txt
     #   tabulator
-packaging==21.2
+packaging==21.3
     # via
     #   -r requirements/requirements.txt
     #   pytest
     #   rioxarray
     #   sphinx
-pandas==1.3.3
+pandas==1.3.4
     # via
     #   -r requirements/requirements.txt
     #   geopandas
     #   xarray
-pbr==5.7.0
+pbr==5.8.0
     # via sphinxcontrib-apidoc
-pep517==0.11.0
+pep517==0.12.0
     # via pip-tools
-pip-tools==6.3.1
+pip-tools==6.4.0
     # via -r requirements/dev.in
 platformdirs==2.4.0
     # via virtualenv
@@ -270,14 +257,14 @@
     #   libhxl
 pre-commit==2.15.0
     # via -r requirements/dev.in
-py==1.10.0
+py==1.11.0
     # via pytest
 pyasn1==0.4.8
     # via
     #   -r requirements/requirements.txt
     #   hdx-python-api
     #   ndg-httpsclient
-pycparser==2.20
+pycparser==2.21
     # via
     #   -r requirements/requirements.txt
     #   cffi
@@ -290,7 +277,7 @@
     #   -r requirements/requirements.txt
     #   hdx-python-api
     #   ndg-httpsclient
-pyparsing==2.4.7
+pyparsing==3.0.6
     # via
     #   -r requirements/requirements.txt
     #   packaging
@@ -299,7 +286,7 @@
     # via
     #   -r requirements/requirements.txt
     #   hdx-python-country
-pyproj==3.2.1
+pyproj==3.3.0
     # via
     #   -r requirements/requirements.txt
     #   geopandas
@@ -333,12 +320,6 @@
     #   -r requirements/requirements.txt
     #   babel
     #   pandas
-<<<<<<< HEAD
-pyyaml==5.4.1
-    # via pre-commit
-requests==2.26.0
-    # via -r requirements/requirements.txt
-=======
 pyyaml==6.0
     # via
     #   -r requirements/requirements.txt
@@ -375,7 +356,7 @@
     #   hdx-python-utilities
 rioxarray==0.8.0
     # via -r requirements/requirements.txt
-ruamel.yaml==0.17.16
+ruamel.yaml==0.17.17
     # via
     #   -r requirements/requirements.txt
     #   hdx-python-utilities
@@ -387,8 +368,7 @@
     # via
     #   -r requirements/requirements.txt
     #   boto3
->>>>>>> 15c5b7ec
-shapely==1.7.1
+shapely==1.8.0
     # via
     #   -r requirements/requirements.txt
     #   geopandas
@@ -415,7 +395,7 @@
     # via
     #   -r requirements/requirements.txt
     #   rasterio
-soupsieve==2.2.1
+soupsieve==2.3.1
     # via
     #   -r requirements/requirements.txt
     #   beautifulsoup4
@@ -440,7 +420,7 @@
     # via sphinx
 sphinxcontrib-serializinghtml==1.1.5
     # via sphinx
-sqlalchemy==1.4.26
+sqlalchemy==1.4.27
     # via
     #   -r requirements/requirements.txt
     #   tabulator
@@ -456,20 +436,14 @@
     # via
     #   pre-commit
     #   pytest
-tomli==1.2.1
+tomli==1.2.2
     # via
     #   coverage
     #   pep517
-typing-extensions==3.10.0.2
+typing-extensions==4.0.0
     # via
     #   -r requirements/requirements.txt
     #   pydantic
-<<<<<<< HEAD
-urllib3==1.26.7
-    # via
-    #   -r requirements/requirements.txt
-    #   requests
-=======
 unicodecsv==0.14.1
     # via
     #   -r requirements/requirements.txt
@@ -489,8 +463,7 @@
     #   botocore
     #   requests
     #   requests-cache
->>>>>>> 15c5b7ec
-virtualenv==20.8.1
+virtualenv==20.10.0
     # via pre-commit
 webencodings==0.5.1
     # via
