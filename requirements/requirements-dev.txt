affine==2.3.0
    # via
    #   -r requirements/requirements.txt
    #   rasterio
alabaster==0.7.12
    # via sphinx
appdirs==1.4.4
    # via
    #   -r requirements/requirements.txt
    #   requests-cache
attrs==21.2.0
    # via
    #   -r requirements/requirements.txt
    #   cattrs
    #   fiona
    #   pytest
    #   rasterio
    #   requests-cache
babel==2.9.1
    # via sphinx
backports.entry-points-selectable==1.1.1
    # via virtualenv
basicauth==0.4.1
    # via
    #   -r requirements/requirements.txt
    #   hdx-python-utilities
beautifulsoup4==4.10.0
    # via
    #   -r requirements/requirements.txt
    #   hdx-python-utilities
bokeh==2.4.2
    # via
    #   -r requirements/requirements.txt
    #   dask
boto3==1.20.8
    # via
    #   -r requirements/requirements.txt
    #   tabulator
botocore==1.23.8
    # via
    #   -r requirements/requirements.txt
    #   boto3
    #   s3transfer
cattrs==1.8.0
    # via
    #   -r requirements/requirements.txt
    #   requests-cache
cchardet==2.1.7
    # via
    #   -r requirements/requirements.txt
    #   tabulator
certifi==2021.10.8
    # via
    #   -r requirements/requirements.txt
    #   fiona
    #   pyproj
    #   rasterio
    #   requests
cffi==1.15.0
    # via
    #   -r requirements/requirements.txt
    #   cryptography
cfgv==3.3.1
    # via pre-commit
cftime==1.5.1.1
    # via
    #   -r requirements/requirements.txt
    #   netcdf4
chardet==4.0.0
    # via
    #   -r requirements/requirements.txt
    #   tabulator
charset-normalizer==2.0.7
    # via
    #   -r requirements/requirements.txt
    #   requests
ckanapi==4.6
    # via
    #   -r requirements/requirements.txt
    #   hdx-python-api
click==8.0.3
    # via
    #   -r requirements/requirements.txt
    #   click-plugins
    #   cligj
    #   distributed
    #   fiona
    #   pip-tools
    #   rasterio
    #   tabulator
click-plugins==1.1.1
    # via
    #   -r requirements/requirements.txt
    #   fiona
    #   rasterio
cligj==0.7.2
    # via
    #   -r requirements/requirements.txt
    #   fiona
    #   rasterio
cloudpickle==2.0.0
    # via
    #   -r requirements/requirements.txt
    #   dask
    #   distributed
colorlog==6.6.0
    # via
    #   -r requirements/requirements.txt
    #   hdx-python-utilities
coverage[toml]==6.1.2
    # via pytest-cov
cryptography==35.0.0
    # via
    #   -r requirements/requirements.txt
    #   pyopenssl
<<<<<<< HEAD
dask==2021.11.2
    # via
    #   -r requirements/requirements.txt
    #   distributed
    #   xarray
=======
datetime==4.3
    # via -r requirements/requirements.txt
>>>>>>> 8b7ec5ec
decorator==5.1.0
    # via
    #   -r requirements/requirements.txt
    #   jsonpath-ng
distlib==0.3.3
    # via virtualenv
distributed==2021.11.2
    # via
    #   -r requirements/requirements.txt
    #   dask
dnspython==2.1.0
    # via
    #   -r requirements/requirements.txt
    #   email-validator
docopt==0.6.2
    # via
    #   -r requirements/requirements.txt
    #   ckanapi
    #   num2words
docutils==0.17.1
    # via
    #   sphinx
    #   sphinx-rtd-theme
ecmwf-api-client==1.6.1
    # via -r requirements/requirements.txt
email-validator==1.1.3
    # via
    #   -r requirements/requirements.txt
    #   hdx-python-utilities
et-xmlfile==1.1.0
    # via
    #   -r requirements/requirements.txt
    #   openpyxl
exchangerates==0.3.4
    # via
    #   -r requirements/requirements.txt
    #   hdx-python-country
filelock==3.4.0
    # via virtualenv
fiona==1.8.20
    # via
    #   -r requirements/requirements.txt
    #   geopandas
fsspec==2021.11.0
    # via
    #   -r requirements/requirements.txt
    #   dask
geopandas==0.10.2
    # via -r requirements/requirements.txt
greenlet==1.1.2
    # via
    #   -r requirements/requirements.txt
    #   sqlalchemy
hdx-python-api==5.4.1
    # via -r requirements/requirements.txt
hdx-python-country==3.0.5
    # via
    #   -r requirements/requirements.txt
    #   hdx-python-api
hdx-python-utilities==3.0.6
    # via
    #   -r requirements/requirements.txt
    #   hdx-python-country
heapdict==1.0.1
    # via
    #   -r requirements/requirements.txt
    #   zict
html5lib==1.1
    # via
    #   -r requirements/requirements.txt
    #   hdx-python-utilities
identify==2.3.7
    # via pre-commit
idna==3.3
    # via
    #   -r requirements/requirements.txt
    #   email-validator
    #   requests
ijson==3.1.4
    # via
    #   -r requirements/requirements.txt
    #   tabulator
imagesize==1.3.0
    # via sphinx
inflect==5.3.0
    # via
    #   -r requirements/requirements.txt
    #   quantulum3
iniconfig==1.1.1
    # via pytest
jinja2==3.0.3
    # via
    #   -r requirements/requirements.txt
    #   bokeh
    #   dask
    #   distributed
    #   sphinx
jmespath==0.10.0
    # via
    #   -r requirements/requirements.txt
    #   boto3
    #   botocore
jsonlines==2.0.0
    # via
    #   -r requirements/requirements.txt
    #   tabulator
jsonpath-ng==1.5.3
    # via
    #   -r requirements/requirements.txt
    #   libhxl
libhxl==4.24.1
    # via
    #   -r requirements/requirements.txt
    #   hdx-python-country
linear-tsv==1.1.0
    # via
    #   -r requirements/requirements.txt
    #   tabulator
locket==0.2.1
    # via
    #   -r requirements/requirements.txt
    #   partd
lxml==4.6.4
    # via
    #   -r requirements/requirements.txt
    #   exchangerates
markupsafe==2.0.1
    # via
    #   -r requirements/requirements.txt
    #   jinja2
msgpack==1.0.2
    # via
    #   -r requirements/requirements.txt
    #   distributed
munch==2.5.0
    # via
    #   -r requirements/requirements.txt
    #   fiona
ndg-httpsclient==0.5.1
    # via
    #   -r requirements/requirements.txt
    #   hdx-python-api
netcdf4==1.5.8
    # via -r requirements/requirements.txt
nodeenv==1.6.0
    # via pre-commit
num2words==0.5.10
    # via
    #   -r requirements/requirements.txt
    #   quantulum3
numpy==1.21.4
    # via
    #   -r requirements/requirements.txt
    #   bokeh
    #   cftime
    #   dask
    #   netcdf4
    #   pandas
    #   rasterio
    #   snuggs
    #   xarray
openpyxl==3.0.9
    # via
    #   -r requirements/requirements.txt
    #   tabulator
packaging==21.3
    # via
    #   -r requirements/requirements.txt
    #   bokeh
    #   dask
    #   pytest
    #   rioxarray
    #   sphinx
pandas==1.3.4
    # via
    #   -r requirements/requirements.txt
    #   dask
    #   geopandas
    #   xarray
partd==1.2.0
    # via
    #   -r requirements/requirements.txt
    #   dask
pbr==5.8.0
    # via sphinxcontrib-apidoc
pep517==0.12.0
    # via pip-tools
pillow==8.4.0
    # via
    #   -r requirements/requirements.txt
    #   bokeh
pip-tools==6.4.0
    # via -r requirements/dev.in
platformdirs==2.4.0
    # via virtualenv
pluggy==1.0.0
    # via pytest
ply==3.11
    # via
    #   -r requirements/requirements.txt
    #   jsonpath-ng
    #   libhxl
pre-commit==2.15.0
    # via -r requirements/dev.in
psutil==5.8.0
    # via
    #   -r requirements/requirements.txt
    #   distributed
py==1.11.0
    # via pytest
pyasn1==0.4.8
    # via
    #   -r requirements/requirements.txt
    #   hdx-python-api
    #   ndg-httpsclient
pycparser==2.21
    # via
    #   -r requirements/requirements.txt
    #   cffi
pydantic==1.8.2
    # via -r requirements/requirements.txt
pygments==2.10.0
    # via sphinx
pyopenssl==21.0.0
    # via
    #   -r requirements/requirements.txt
    #   hdx-python-api
    #   ndg-httpsclient
pyparsing==3.0.6
    # via
    #   -r requirements/requirements.txt
    #   packaging
    #   snuggs
pyphonetics==0.5.3
    # via
    #   -r requirements/requirements.txt
    #   hdx-python-country
pyproj==3.3.0
    # via
    #   -r requirements/requirements.txt
    #   geopandas
    #   rioxarray
pytest==6.2.5
    # via
    #   -r requirements/tests.in
    #   pytest-cov
    #   pytest-mock
pytest-cov==3.0.0
    # via -r requirements/tests.in
pytest-mock==3.6.1
    # via -r requirements/tests.in
python-dateutil==2.8.2
    # via
    #   -r requirements/requirements.txt
    #   botocore
    #   hdx-python-utilities
    #   libhxl
    #   pandas
python-io-wrapper==0.2
    # via
    #   -r requirements/requirements.txt
    #   libhxl
python-slugify==5.0.2
    # via
    #   -r requirements/requirements.txt
    #   ckanapi
pytz==2021.3
    # via
    #   -r requirements/requirements.txt
    #   babel
    #   datetime
    #   pandas
pyyaml==6.0
    # via
    #   -r requirements/requirements.txt
    #   bokeh
    #   dask
    #   distributed
    #   pre-commit
quantulum3==0.7.9
    # via
    #   -r requirements/requirements.txt
    #   hdx-python-api
rasterio==1.2.10
    # via
    #   -r requirements/requirements.txt
    #   rioxarray
ratelimit==2.2.1
    # via
    #   -r requirements/requirements.txt
    #   hdx-python-utilities
requests==2.26.0
    # via
    #   -r requirements/requirements.txt
    #   ckanapi
    #   exchangerates
    #   libhxl
    #   requests-cache
    #   requests-file
    #   sphinx
    #   tabulator
requests-cache==0.8.1
    # via
    #   -r requirements/requirements.txt
    #   libhxl
requests-file==1.5.1
    # via
    #   -r requirements/requirements.txt
    #   hdx-python-utilities
rioxarray==0.8.0
    # via -r requirements/requirements.txt
ruamel.yaml==0.17.17
    # via
    #   -r requirements/requirements.txt
    #   hdx-python-utilities
ruamel.yaml.clib==0.2.6
    # via
    #   -r requirements/requirements.txt
    #   ruamel.yaml
s3transfer==0.5.0
    # via
    #   -r requirements/requirements.txt
    #   boto3
shapely==1.8.0
    # via
    #   -r requirements/requirements.txt
    #   geopandas
six==1.16.0
    # via
    #   -r requirements/requirements.txt
    #   basicauth
    #   ckanapi
    #   exchangerates
    #   fiona
    #   html5lib
    #   jsonpath-ng
    #   linear-tsv
    #   munch
    #   pyopenssl
    #   python-dateutil
    #   requests-file
    #   tabulator
    #   url-normalize
    #   virtualenv
snowballstemmer==2.2.0
    # via sphinx
snuggs==1.4.7
    # via
    #   -r requirements/requirements.txt
    #   rasterio
sortedcontainers==2.4.0
    # via
    #   -r requirements/requirements.txt
    #   distributed
soupsieve==2.3.1
    # via
    #   -r requirements/requirements.txt
    #   beautifulsoup4
sphinx==4.3.0
    # via
    #   -r requirements/docs.in
    #   sphinx-rtd-theme
    #   sphinxcontrib-apidoc
sphinx-rtd-theme==1.0.0
    # via -r requirements/docs.in
sphinxcontrib-apidoc==0.3.0
    # via -r requirements/docs.in
sphinxcontrib-applehelp==1.0.2
    # via sphinx
sphinxcontrib-devhelp==1.0.2
    # via sphinx
sphinxcontrib-htmlhelp==2.0.0
    # via sphinx
sphinxcontrib-jsmath==1.0.1
    # via sphinx
sphinxcontrib-qthelp==1.0.3
    # via sphinx
sphinxcontrib-serializinghtml==1.1.5
    # via sphinx
sqlalchemy==1.4.27
    # via
    #   -r requirements/requirements.txt
    #   tabulator
tabulator[cchardet]==1.53.5
    # via
    #   -r requirements/requirements.txt
    #   hdx-python-utilities
tblib==1.7.0
    # via
    #   -r requirements/requirements.txt
    #   distributed
text-unidecode==1.3
    # via
    #   -r requirements/requirements.txt
    #   python-slugify
toml==0.10.2
    # via
    #   pre-commit
    #   pytest
tomli==1.2.2
    # via
    #   coverage
    #   pep517
toolz==0.11.2
    # via
    #   -r requirements/requirements.txt
    #   dask
    #   distributed
    #   partd
tornado==6.1
    # via
    #   -r requirements/requirements.txt
    #   bokeh
    #   distributed
typing-extensions==4.0.0
    # via
    #   -r requirements/requirements.txt
    #   bokeh
    #   pydantic
unicodecsv==0.14.1
    # via
    #   -r requirements/requirements.txt
    #   tabulator
unidecode==1.3.2
    # via
    #   -r requirements/requirements.txt
    #   libhxl
    #   pyphonetics
url-normalize==1.4.3
    # via
    #   -r requirements/requirements.txt
    #   requests-cache
urllib3==1.26.7
    # via
    #   -r requirements/requirements.txt
    #   botocore
    #   requests
    #   requests-cache
virtualenv==20.10.0
    # via pre-commit
webencodings==0.5.1
    # via
    #   -r requirements/requirements.txt
    #   html5lib
wheel==0.37.0
    # via
    #   -r requirements/requirements.txt
    #   libhxl
    #   pip-tools
xarray[parallel]==0.20.1
    # via
    #   -r requirements/requirements.txt
    #   rioxarray
xlrd==2.0.1
    # via
    #   -r requirements/requirements.txt
    #   tabulator
xlrd3==1.1.0
    # via
    #   -r requirements/requirements.txt
    #   libhxl
<<<<<<< HEAD
zict==2.0.0
    # via
    #   -r requirements/requirements.txt
    #   distributed
=======
zope.interface==5.4.0
    # via
    #   -r requirements/requirements.txt
    #   datetime
>>>>>>> 8b7ec5ec

# The following packages are considered to be unsafe in a requirements file:
# pip
# setuptools<|MERGE_RESOLUTION|>--- conflicted
+++ resolved
@@ -113,16 +113,13 @@
     # via
     #   -r requirements/requirements.txt
     #   pyopenssl
-<<<<<<< HEAD
-dask==2021.11.2
+dask[complete]==2021.11.2
     # via
     #   -r requirements/requirements.txt
     #   distributed
     #   xarray
-=======
 datetime==4.3
     # via -r requirements/requirements.txt
->>>>>>> 8b7ec5ec
 decorator==5.1.0
     # via
     #   -r requirements/requirements.txt
@@ -584,17 +581,14 @@
     # via
     #   -r requirements/requirements.txt
     #   libhxl
-<<<<<<< HEAD
 zict==2.0.0
     # via
     #   -r requirements/requirements.txt
     #   distributed
-=======
 zope.interface==5.4.0
     # via
     #   -r requirements/requirements.txt
     #   datetime
->>>>>>> 8b7ec5ec
 
 # The following packages are considered to be unsafe in a requirements file:
 # pip
