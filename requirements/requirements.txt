affine==2.3.0
    # via rasterio
appdirs==1.4.4
    # via requests-cache
attrs==21.2.0
    # via
    #   cattrs
    #   fiona
    #   rasterio
    #   requests-cache
basicauth==0.4.1
    # via hdx-python-utilities
beautifulsoup4==4.10.0
    # via hdx-python-utilities
bokeh==2.4.2
    # via dask
boto3==1.20.8
    # via tabulator
botocore==1.23.8
    # via
    #   boto3
    #   s3transfer
cattrs==1.8.0
    # via requests-cache
cchardet==2.1.7
    # via tabulator
certifi==2021.10.8
    # via
    #   fiona
    #   pyproj
    #   rasterio
    #   requests
cffi==1.15.0
    # via cryptography
chardet==4.0.0
    # via tabulator
charset-normalizer==2.0.7
    # via requests
ckanapi==4.6
    # via hdx-python-api
click==8.0.3
    # via
    #   click-plugins
    #   cligj
    #   distributed
    #   fiona
    #   rasterio
    #   tabulator
click-plugins==1.1.1
    # via
    #   fiona
    #   rasterio
cligj==0.7.2
    # via
    #   fiona
    #   rasterio
cloudpickle==2.0.0
    # via
    #   dask
    #   distributed
cryptography==35.0.0
    # via pyopenssl
dask==2022.04.0
    # via
    #   distributed
    #   xarray
decorator==5.1.0
    # via jsonpath-ng
distributed==2022.04.0
    # via dask
dnspython==2.1.0
    # via email-validator
docopt==0.6.2
    # via
    #   ckanapi
    #   num2words
email-validator==1.1.3
    # via hdx-python-utilities
et-xmlfile==1.1.0
    # via openpyxl
exchangerates==0.3.4
    # via hdx-python-country
fiona==1.8.20
    # via geopandas
fsspec==2022.3.0
    # via dask
geopandas==0.10.2
    # via aa-toolbox (setup.cfg)
greenlet==1.1.2
    # via sqlalchemy
hdx-python-api==5.5.8
    # via aa-toolbox (setup.cfg)
hdx-python-country==3.1.3
    # via hdx-python-api
hdx-python-utilities==3.1.7
    # via hdx-python-country
heapdict==1.0.1
    # via zict
html5lib==1.1
    # via hdx-python-utilities
idna==3.3
    # via
    #   email-validator
    #   requests
ijson==3.1.4
    # via tabulator
inflect==5.3.0
    # via quantulum3
jinja2==3.0.3
    # via
    #   bokeh
    #   dask
    #   distributed
jmespath==0.10.0
    # via
    #   boto3
    #   botocore
jsonlines==2.0.0
    # via tabulator
jsonpath-ng==1.5.3
    # via libhxl
libhxl==4.24.1
    # via hdx-python-country
linear-tsv==1.1.0
    # via tabulator
locket==0.2.1
    # via partd
loguru==0.6.0
    # via hdx-python-utilities
lxml==4.6.4
    # via exchangerates
markupsafe==2.0.1
    # via jinja2
msgpack==1.0.3
    # via distributed
munch==2.5.0
    # via fiona
ndg-httpsclient==0.5.1
    # via hdx-python-api
num2words==0.5.10
    # via quantulum3
numpy==1.19.5
    # via
    #   aa-toolbox (setup.cfg)
    #   bokeh
    #   dask
    #   pandas
    #   rasterio
    #   snuggs
    #   xarray
openpyxl==3.0.9
    # via tabulator
packaging==21.3
    # via
    #   bokeh
    #   dask
    #   distributed
    #   rioxarray
pandas==1.3.4
    # via
    #   dask
    #   geopandas
    #   xarray
partd==1.2.0
    # via dask
pillow==9.1.0
    # via bokeh
ply==3.11
    # via
    #   jsonpath-ng
    #   libhxl
psutil==5.9.0
    # via distributed
pyasn1==0.4.8
    # via
    #   hdx-python-api
    #   ndg-httpsclient
pycparser==2.21
    # via cffi
pydantic==1.8.2
    # via aa-toolbox (setup.cfg)
pyopenssl==21.0.0
    # via
    #   hdx-python-api
    #   ndg-httpsclient
pyparsing==3.0.6
    # via
    #   packaging
    #   snuggs
pyphonetics==0.5.3
    # via hdx-python-country
pyproj==3.3.0
    # via
    #   geopandas
    #   rioxarray
python-dateutil==2.8.2
    # via
    #   botocore
    #   hdx-python-utilities
    #   libhxl
    #   pandas
python-io-wrapper==0.2
    # via libhxl
python-slugify==5.0.2
    # via ckanapi
pytz==2021.3
    # via pandas
pyyaml==6.0
    # via
    #   aa-toolbox (setup.cfg)
    #   bokeh
    #   dask
    #   distributed
quantulum3==0.7.9
    # via hdx-python-api
rasterio==1.2.10
    # via rioxarray
ratelimit==2.2.1
    # via hdx-python-utilities
requests==2.26.0
    # via
    #   aa-toolbox (setup.cfg)
    #   ckanapi
    #   exchangerates
    #   libhxl
    #   requests-cache
    #   requests-file
    #   tabulator
requests-cache==0.8.1
    # via libhxl
requests-file==1.5.1
    # via hdx-python-utilities
rioxarray==0.8.0
    # via aa-toolbox (setup.cfg)
ruamel.yaml==0.17.17
    # via hdx-python-utilities
ruamel.yaml.clib==0.2.6
    # via ruamel.yaml
s3transfer==0.5.0
    # via boto3
shapely==1.8.0
    # via geopandas
six==1.16.0
    # via
    #   basicauth
    #   ckanapi
    #   exchangerates
    #   fiona
    #   html5lib
    #   jsonpath-ng
    #   linear-tsv
    #   munch
    #   pyopenssl
    #   python-dateutil
    #   requests-file
    #   tabulator
    #   url-normalize
snuggs==1.4.7
    # via rasterio
sortedcontainers==2.4.0
    # via distributed
soupsieve==2.3.1
    # via beautifulsoup4
sqlalchemy==1.4.27
    # via tabulator
tabulator[cchardet]==1.53.5
    # via hdx-python-utilities
tblib==1.7.0
    # via distributed
text-unidecode==1.3
    # via python-slugify
toolz==0.11.2
    # via
    #   dask
    #   distributed
    #   partd
tornado==6.1
    # via
    #   bokeh
    #   distributed
typing-extensions==4.0.0
    # via
    #   aa-toolbox (setup.cfg)
    #   bokeh
    #   pydantic
unicodecsv==0.14.1
    # via tabulator
unidecode==1.3.2
    # via
    #   libhxl
    #   pyphonetics
url-normalize==1.4.3
    # via requests-cache
urllib3==1.26.7
    # via
    #   botocore
    #   distributed
    #   requests
    #   requests-cache
webencodings==0.5.1
    # via html5lib
wheel==0.37.0
    # via libhxl
<<<<<<< HEAD
wrapt==1.14.0
    # via aa-toolbox (setup.cfg)
xarray==0.20.1
=======
xarray[parallel]==0.20.1
>>>>>>> 0e8da82f
    # via
    #   aa-toolbox (setup.cfg)
    #   rioxarray
xlrd==2.0.1
    # via tabulator
xlrd3==1.1.0
    # via libhxl
zict==2.1.0
    # via distributed

# The following packages are considered to be unsafe in a requirements file:
# setuptools<|MERGE_RESOLUTION|>--- conflicted
+++ resolved
@@ -301,13 +301,9 @@
     # via html5lib
 wheel==0.37.0
     # via libhxl
-<<<<<<< HEAD
 wrapt==1.14.0
     # via aa-toolbox (setup.cfg)
-xarray==0.20.1
-=======
 xarray[parallel]==0.20.1
->>>>>>> 0e8da82f
     # via
     #   aa-toolbox (setup.cfg)
     #   rioxarray
