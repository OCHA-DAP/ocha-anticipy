#
# This file is autogenerated by pip-compile with python 3.9
# To update, run:
#
#    pip-compile --output-file=requirements/requirements.txt setup.cfg
#
affine==2.3.1
    # via rasterio
appdirs==1.4.4
    # via requests-cache
attrs==21.4.0
    # via
    #   cattrs
    #   cfgrib
    #   eccodes
    #   fiona
    #   jsonlines
    #   jsonschema
    #   rasterio
    #   requests-cache
basicauth==0.4.1
    # via hdx-python-utilities
bokeh==2.4.2
    # via dask
cattrs==1.10.0
    # via requests-cache
cdsapi==0.5.1
    # via aa-toolbox (setup.cfg)
certifi==2021.10.8
    # via
    #   fiona
    #   pyproj
    #   rasterio
    #   requests
cffi==1.15.0
<<<<<<< HEAD
    # via
    #   cryptography
    #   eccodes
cfgrib==0.9.10.1
    # via aa-toolbox (setup.cfg)
cftime==1.6.0
    # via netcdf4
=======
    # via cryptography
cftime==1.6.0
    # via aa-toolbox (setup.cfg)
>>>>>>> 141f26a1
chardet==4.0.0
    # via frictionless
charset-normalizer==2.0.12
    # via requests
ckanapi==4.7
    # via hdx-python-api
click==8.1.2
    # via
    #   cfgrib
    #   click-plugins
    #   cligj
    #   distributed
    #   fiona
    #   rasterio
    #   typer
click-plugins==1.1.1
    # via
    #   fiona
    #   rasterio
cligj==0.7.2
    # via
    #   fiona
    #   rasterio
cloudpickle==2.0.0
    # via
    #   dask
    #   distributed
colorama==0.4.4
    # via typer
cryptography==36.0.2
    # via pyopenssl
dask[complete]==2022.04.1
    # via
    #   distributed
    #   xarray
decorator==5.1.1
    # via
    #   jsonpath-ng
    #   validators
defopt==6.3.0
    # via hdx-python-api
distributed==2022.04.1
    # via dask
dnspython==2.2.1
    # via email-validator
docopt==0.6.2
    # via
    #   ckanapi
    #   num2words
docutils==0.17.1
    # via defopt
eccodes==1.4.1
    # via cfgrib
email-validator==1.1.3
    # via hdx-python-api
et-xmlfile==1.1.0
    # via openpyxl
exchangerates==0.3.4
    # via hdx-python-country
findlibs==0.0.2
    # via eccodes
fiona==1.8.21
    # via geopandas
frictionless[excel,json]==4.29.0
    # via hdx-python-utilities
fsspec==2022.3.0
    # via dask
geopandas==0.10.2
    # via aa-toolbox (setup.cfg)
hdx-python-api==5.6.2
    # via aa-toolbox (setup.cfg)
hdx-python-country==3.1.7
    # via
    #   aa-toolbox (setup.cfg)
    #   hdx-python-api
hdx-python-utilities==3.2.3
    # via hdx-python-country
heapdict==1.0.1
    # via zict
idna==3.3
    # via
    #   email-validator
    #   requests
ijson==3.1.4
    # via frictionless
inflect==5.5.2
    # via quantulum3
isodate==0.6.1
    # via frictionless
jinja2==3.1.1
    # via
    #   bokeh
    #   dask
    #   distributed
jsonlines==3.0.0
    # via frictionless
jsonpath-ng==1.5.3
    # via libhxl
jsonschema==4.4.0
    # via frictionless
libhxl==4.25
    # via hdx-python-country
locket==1.0.0
    # via partd
loguru==0.6.0
    # via hdx-python-utilities
lxml==4.8.0
    # via exchangerates
marko==1.2.0
    # via frictionless
markupsafe==2.1.1
    # via jinja2
msgpack==1.0.3
    # via distributed
munch==2.5.0
    # via fiona
ndg-httpsclient==0.5.1
    # via hdx-python-api
netcdf4==1.5.8
    # via aa-toolbox (setup.cfg)
num2words==0.5.10
    # via quantulum3
numpy==1.22.3
    # via
    #   aa-toolbox (setup.cfg)
    #   bokeh
<<<<<<< HEAD
    #   cfgrib
=======
>>>>>>> 141f26a1
    #   cftime
    #   dask
    #   eccodes
    #   netcdf4
    #   pandas
    #   rasterio
    #   snuggs
    #   xarray
openpyxl==3.0.9
    # via frictionless
packaging==21.3
    # via
    #   bokeh
    #   dask
    #   distributed
    #   rioxarray
    #   xarray
pandas==1.4.2
    # via
    #   dask
    #   geopandas
    #   xarray
partd==1.2.0
    # via dask
petl==1.7.8
    # via frictionless
pillow==9.1.0
    # via bokeh
ply==3.11
    # via
    #   jsonpath-ng
    #   libhxl
pockets==0.9.1
    # via sphinxcontrib-napoleon
psutil==5.9.0
    # via distributed
pyasn1==0.4.8
    # via
    #   hdx-python-api
    #   ndg-httpsclient
pycparser==2.21
    # via cffi
pydantic==1.9.0
    # via aa-toolbox (setup.cfg)
pyopenssl==22.0.0
    # via
    #   hdx-python-api
    #   ndg-httpsclient
pyparsing==3.0.8
    # via
    #   packaging
    #   snuggs
pyphonetics==0.5.3
    # via hdx-python-country
pyproj==3.3.1
    # via
    #   geopandas
    #   rioxarray
pyrsistent==0.18.1
    # via jsonschema
python-dateutil==2.8.2
    # via
    #   aa-toolbox (setup.cfg)
    #   frictionless
    #   hdx-python-utilities
    #   libhxl
    #   pandas
python-io-wrapper==0.2
    # via libhxl
python-slugify==6.1.1
    # via
    #   ckanapi
    #   frictionless
pytz==2022.1
    # via pandas
pyyaml==6.0
    # via
    #   aa-toolbox (setup.cfg)
    #   bokeh
    #   dask
    #   distributed
    #   frictionless
quantulum3==0.7.10
    # via hdx-python-api
rasterio==1.2.10
    # via
    #   aa-toolbox (setup.cfg)
    #   rioxarray
ratelimit==2.2.1
    # via hdx-python-utilities
requests==2.27.1
    # via
    #   aa-toolbox (setup.cfg)
    #   cdsapi
    #   ckanapi
    #   exchangerates
    #   frictionless
    #   libhxl
    #   requests-cache
    #   requests-file
requests-cache==0.9.3
    # via libhxl
requests-file==1.5.1
    # via hdx-python-utilities
rfc3986==2.0.0
    # via frictionless
rioxarray==0.11.0
    # via aa-toolbox (setup.cfg)
ruamel-yaml==0.17.21
    # via hdx-python-utilities
ruamel-yaml-clib==0.2.6
    # via ruamel-yaml
shapely==1.8.1.post1
    # via geopandas
shellingham==1.4.0
    # via typer
simpleeval==0.9.12
    # via frictionless
six==1.16.0
    # via
    #   basicauth
    #   ckanapi
    #   exchangerates
    #   fiona
    #   isodate
    #   jsonpath-ng
    #   munch
    #   pockets
    #   python-dateutil
    #   requests-file
    #   sphinxcontrib-napoleon
    #   url-normalize
    #   validators
snuggs==1.4.7
    # via rasterio
sortedcontainers==2.4.0
    # via distributed
sphinxcontrib-napoleon==0.7
    # via defopt
stringcase==1.2.0
    # via frictionless
tblib==1.7.0
    # via distributed
text-unidecode==1.3
    # via python-slugify
toolz==0.11.2
    # via
    #   dask
    #   distributed
    #   partd
tornado==6.1
    # via
    #   bokeh
    #   distributed
tqdm==4.64.0
    # via cdsapi
typer[all]==0.4.1
    # via frictionless
typing-extensions==4.2.0
    # via
    #   aa-toolbox (setup.cfg)
    #   bokeh
    #   pydantic
unidecode==1.3.4
    # via
    #   libhxl
    #   pyphonetics
url-normalize==1.4.3
    # via requests-cache
urllib3==1.26.9
    # via
    #   distributed
    #   requests
    #   requests-cache
validators==0.18.2
    # via frictionless
wheel==0.37.1
    # via libhxl
wrapt==1.14.0
    # via aa-toolbox (setup.cfg)
xarray[parallel]==2022.3.0
    # via
    #   aa-toolbox (setup.cfg)
    #   rioxarray
xlrd==2.0.1
    # via frictionless
xlrd3==1.1.0
    # via libhxl
xlwt==1.3.0
    # via frictionless
zict==2.1.0
    # via distributed

# The following packages are considered to be unsafe in a requirements file:
# setuptools<|MERGE_RESOLUTION|>--- conflicted
+++ resolved
@@ -33,19 +33,15 @@
     #   rasterio
     #   requests
 cffi==1.15.0
-<<<<<<< HEAD
     # via
     #   cryptography
     #   eccodes
-cfgrib==0.9.10.1
-    # via aa-toolbox (setup.cfg)
-cftime==1.6.0
-    # via netcdf4
-=======
-    # via cryptography
-cftime==1.6.0
-    # via aa-toolbox (setup.cfg)
->>>>>>> 141f26a1
+cfgrib==0.9.10.2
+    # via aa-toolbox (setup.cfg)
+cftime==1.6.2
+    # via
+    #   aa-toolbox (setup.cfg)
+    #   netcdf4
 chardet==4.0.0
     # via frictionless
 charset-normalizer==2.0.12
@@ -97,7 +93,7 @@
     #   num2words
 docutils==0.17.1
     # via defopt
-eccodes==1.4.1
+eccodes==1.5.0
     # via cfgrib
 email-validator==1.1.3
     # via hdx-python-api
@@ -109,19 +105,19 @@
     # via eccodes
 fiona==1.8.21
     # via geopandas
-frictionless[excel,json]==4.29.0
+frictionless[excel,json]==4.34.0
     # via hdx-python-utilities
 fsspec==2022.3.0
     # via dask
 geopandas==0.10.2
     # via aa-toolbox (setup.cfg)
-hdx-python-api==5.6.2
-    # via aa-toolbox (setup.cfg)
-hdx-python-country==3.1.7
+hdx-python-api==5.6.5
+    # via aa-toolbox (setup.cfg)
+hdx-python-country==3.2.1
     # via
     #   aa-toolbox (setup.cfg)
     #   hdx-python-api
-hdx-python-utilities==3.2.3
+hdx-python-utilities==3.3.1
     # via hdx-python-country
 heapdict==1.0.1
     # via zict
@@ -140,12 +136,15 @@
     #   bokeh
     #   dask
     #   distributed
+    #   frictionless
 jsonlines==3.0.0
     # via frictionless
 jsonpath-ng==1.5.3
     # via libhxl
 jsonschema==4.4.0
-    # via frictionless
+    # via
+    #   frictionless
+    #   tableschema-to-template
 libhxl==4.25
     # via hdx-python-country
 locket==1.0.0
@@ -164,7 +163,7 @@
     # via fiona
 ndg-httpsclient==0.5.1
     # via hdx-python-api
-netcdf4==1.5.8
+netcdf4==1.6.1
     # via aa-toolbox (setup.cfg)
 num2words==0.5.10
     # via quantulum3
@@ -172,10 +171,7 @@
     # via
     #   aa-toolbox (setup.cfg)
     #   bokeh
-<<<<<<< HEAD
     #   cfgrib
-=======
->>>>>>> 141f26a1
     #   cftime
     #   dask
     #   eccodes
@@ -230,7 +226,7 @@
     #   snuggs
 pyphonetics==0.5.3
     # via hdx-python-country
-pyproj==3.3.1
+pyproj==3.3.0
     # via
     #   geopandas
     #   rioxarray
@@ -258,6 +254,7 @@
     #   dask
     #   distributed
     #   frictionless
+    #   tableschema-to-template
 quantulum3==0.7.10
     # via hdx-python-api
 rasterio==1.2.10
@@ -282,7 +279,7 @@
     # via hdx-python-utilities
 rfc3986==2.0.0
     # via frictionless
-rioxarray==0.11.0
+rioxarray==0.10.3
     # via aa-toolbox (setup.cfg)
 ruamel-yaml==0.17.21
     # via hdx-python-utilities
@@ -317,6 +314,10 @@
     # via defopt
 stringcase==1.2.0
     # via frictionless
+tableschema-to-template==0.0.12
+    # via frictionless
+tabulate==0.8.9
+    # via frictionless
 tblib==1.7.0
     # via distributed
 text-unidecode==1.3
@@ -330,7 +331,7 @@
     # via
     #   bokeh
     #   distributed
-tqdm==4.64.0
+tqdm==4.64.1
     # via cdsapi
 typer[all]==0.4.1
     # via frictionless
@@ -364,6 +365,8 @@
     # via frictionless
 xlrd3==1.1.0
     # via libhxl
+xlsxwriter==3.0.3
+    # via tableschema-to-template
 xlwt==1.3.0
     # via frictionless
 zict==2.1.0
