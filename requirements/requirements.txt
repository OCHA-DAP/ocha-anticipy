<<<<<<< HEAD
affine==2.3.0
    # via rasterio
attrs==21.2.0
    # via
    #   fiona
    #   rasterio
=======
appdirs==1.4.4
    # via requests-cache
attrs==21.2.0
    # via
    #   cattrs
    #   fiona
    #   requests-cache
basicauth==0.4.1
    # via hdx-python-utilities
beautifulsoup4==4.10.0
    # via hdx-python-utilities
boto3==1.19.1
    # via tabulator
botocore==1.22.1
    # via
    #   boto3
    #   s3transfer
cattrs==1.8.0
    # via requests-cache
cchardet==2.1.7
    # via tabulator
>>>>>>> 83817754
certifi==2021.10.8
    # via
    #   fiona
    #   pyproj
<<<<<<< HEAD
    #   rasterio
=======
    #   requests
cffi==1.15.0
    # via cryptography
chardet==4.0.0
    # via tabulator
charset-normalizer==2.0.7
    # via requests
ckanapi==4.6
    # via hdx-python-api
>>>>>>> 83817754
click==8.0.3
    # via
    #   click-plugins
    #   cligj
    #   fiona
<<<<<<< HEAD
    #   rasterio
=======
    #   tabulator
>>>>>>> 83817754
click-plugins==1.1.1
    # via
    #   fiona
    #   rasterio
cligj==0.7.2
<<<<<<< HEAD
    # via
    #   fiona
    #   rasterio
=======
    # via fiona
colorlog==6.5.0
    # via hdx-python-utilities
cryptography==35.0.0
    # via pyopenssl
decorator==5.1.0
    # via jsonpath-ng
dnspython==2.1.0
    # via email-validator
docopt==0.6.2
    # via
    #   ckanapi
    #   num2words
email-validator==1.1.3
    # via hdx-python-utilities
et-xmlfile==1.1.0
    # via openpyxl
exchangerates==0.3.4
    # via hdx-python-country
>>>>>>> 83817754
fiona==1.8.20
    # via geopandas
geopandas==0.10.1
    # via aa-toolbox (setup.cfg)
greenlet==1.1.2
    # via sqlalchemy
hdx-python-api==5.3.2
    # via aa-toolbox (setup.cfg)
hdx-python-country==3.0.2
    # via hdx-python-api
hdx-python-utilities==3.0.3
    # via hdx-python-country
html5lib==1.1
    # via hdx-python-utilities
idna==3.3
    # via
    #   email-validator
    #   requests
ijson==3.1.4
    # via tabulator
inflect==5.3.0
    # via quantulum3
jmespath==0.10.0
    # via
    #   boto3
    #   botocore
jsonlines==2.0.0
    # via tabulator
jsonpath-ng==1.5.3
    # via libhxl
libhxl==4.24.1
    # via hdx-python-country
linear-tsv==1.1.0
    # via tabulator
lxml==4.6.3
    # via exchangerates
munch==2.5.0
    # via fiona
ndg-httpsclient==0.5.1
    # via hdx-python-api
num2words==0.5.10
    # via quantulum3
numpy==1.21.2
    # via
    #   aa-toolbox (setup.cfg)
    #   pandas
<<<<<<< HEAD
    #   rasterio
    #   snuggs
    #   xarray
packaging==21.2
    # via rioxarray
pandas==1.3.3
    # via
    #   geopandas
    #   xarray
pydantic==1.8.2
    # via aa-toolbox (setup.cfg)
pyparsing==2.4.7
    # via
    #   packaging
    #   snuggs
=======
openpyxl==3.0.9
    # via tabulator
pandas==1.3.3
    # via geopandas
ply==3.11
    # via
    #   jsonpath-ng
    #   libhxl
pyasn1==0.4.8
    # via
    #   hdx-python-api
    #   ndg-httpsclient
pycparser==2.20
    # via cffi
pydantic==1.8.2
    # via aa-toolbox (setup.cfg)
pyopenssl==21.0.0
    # via
    #   hdx-python-api
    #   ndg-httpsclient
pyphonetics==0.5.3
    # via hdx-python-country
>>>>>>> 83817754
pyproj==3.2.1
    # via
    #   geopandas
    #   rioxarray
python-dateutil==2.8.2
    # via
    #   botocore
    #   hdx-python-utilities
    #   libhxl
    #   pandas
python-io-wrapper==0.2
    # via libhxl
python-slugify==5.0.2
    # via ckanapi
pytz==2021.3
    # via pandas
<<<<<<< HEAD
rasterio==1.2.10
    # via rioxarray
rioxarray==0.8.0
    # via aa-toolbox (setup.cfg)
=======
pyyaml==6.0
    # via aa-toolbox (setup.cfg)
quantulum3==0.7.9
    # via hdx-python-api
ratelimit==2.2.1
    # via hdx-python-utilities
requests==2.26.0
    # via
    #   ckanapi
    #   exchangerates
    #   libhxl
    #   requests-cache
    #   requests-file
    #   tabulator
requests-cache==0.8.1
    # via libhxl
requests-file==1.5.1
    # via hdx-python-utilities
ruamel.yaml==0.17.16
    # via hdx-python-utilities
ruamel.yaml.clib==0.2.6
    # via ruamel.yaml
s3transfer==0.5.0
    # via boto3
>>>>>>> 83817754
shapely==1.7.1
    # via geopandas
six==1.16.0
    # via
    #   basicauth
    #   ckanapi
    #   exchangerates
    #   fiona
    #   html5lib
    #   jsonpath-ng
    #   linear-tsv
    #   munch
    #   pyopenssl
    #   python-dateutil
<<<<<<< HEAD
snuggs==1.4.7
    # via rasterio
typing-extensions==3.10.0.2
    # via pydantic
xarray==0.20.1
    # via
    #   aa-toolbox (setup.cfg)
    #   rioxarray
=======
    #   requests-file
    #   tabulator
    #   url-normalize
soupsieve==2.2.1
    # via beautifulsoup4
sqlalchemy==1.4.26
    # via tabulator
tabulator[cchardet]==1.53.5
    # via hdx-python-utilities
text-unidecode==1.3
    # via python-slugify
typing-extensions==3.10.0.2
    # via pydantic
unicodecsv==0.14.1
    # via tabulator
unidecode==1.3.2
    # via
    #   libhxl
    #   pyphonetics
url-normalize==1.4.3
    # via requests-cache
urllib3==1.26.7
    # via
    #   botocore
    #   requests
    #   requests-cache
webencodings==0.5.1
    # via html5lib
wheel==0.37.0
    # via libhxl
xlrd==2.0.1
    # via tabulator
xlrd3==1.1.0
    # via libhxl
>>>>>>> 83817754

# The following packages are considered to be unsafe in a requirements file:
# setuptools<|MERGE_RESOLUTION|>--- conflicted
+++ resolved
@@ -1,17 +1,12 @@
-<<<<<<< HEAD
 affine==2.3.0
     # via rasterio
-attrs==21.2.0
-    # via
-    #   fiona
-    #   rasterio
-=======
 appdirs==1.4.4
     # via requests-cache
 attrs==21.2.0
     # via
     #   cattrs
     #   fiona
+    #   rasterio
     #   requests-cache
 basicauth==0.4.1
     # via hdx-python-utilities
@@ -27,14 +22,11 @@
     # via requests-cache
 cchardet==2.1.7
     # via tabulator
->>>>>>> 83817754
 certifi==2021.10.8
     # via
     #   fiona
     #   pyproj
-<<<<<<< HEAD
-    #   rasterio
-=======
+    #   rasterio
     #   requests
 cffi==1.15.0
     # via cryptography
@@ -44,27 +36,21 @@
     # via requests
 ckanapi==4.6
     # via hdx-python-api
->>>>>>> 83817754
 click==8.0.3
     # via
     #   click-plugins
     #   cligj
     #   fiona
-<<<<<<< HEAD
-    #   rasterio
-=======
+    #   rasterio
     #   tabulator
->>>>>>> 83817754
 click-plugins==1.1.1
     # via
     #   fiona
     #   rasterio
 cligj==0.7.2
-<<<<<<< HEAD
-    # via
-    #   fiona
-    #   rasterio
-=======
+    # via
+    #   fiona
+    #   rasterio
     # via fiona
 colorlog==6.5.0
     # via hdx-python-utilities
@@ -84,7 +70,6 @@
     # via openpyxl
 exchangerates==0.3.4
     # via hdx-python-country
->>>>>>> 83817754
 fiona==1.8.20
     # via geopandas
 geopandas==0.10.1
@@ -131,27 +116,17 @@
     # via
     #   aa-toolbox (setup.cfg)
     #   pandas
-<<<<<<< HEAD
     #   rasterio
     #   snuggs
     #   xarray
+openpyxl==3.0.9
+    # via tabulator
 packaging==21.2
     # via rioxarray
 pandas==1.3.3
     # via
     #   geopandas
     #   xarray
-pydantic==1.8.2
-    # via aa-toolbox (setup.cfg)
-pyparsing==2.4.7
-    # via
-    #   packaging
-    #   snuggs
-=======
-openpyxl==3.0.9
-    # via tabulator
-pandas==1.3.3
-    # via geopandas
 ply==3.11
     # via
     #   jsonpath-ng
@@ -168,9 +143,12 @@
     # via
     #   hdx-python-api
     #   ndg-httpsclient
+pyparsing==2.4.7
+    # via
+    #   packaging
+    #   snuggs
 pyphonetics==0.5.3
     # via hdx-python-country
->>>>>>> 83817754
 pyproj==3.2.1
     # via
     #   geopandas
@@ -187,16 +165,13 @@
     # via ckanapi
 pytz==2021.3
     # via pandas
-<<<<<<< HEAD
+
+pyyaml==6.0
+    # via aa-toolbox (setup.cfg)
+quantulum3==0.7.9
+    # via hdx-python-api
 rasterio==1.2.10
     # via rioxarray
-rioxarray==0.8.0
-    # via aa-toolbox (setup.cfg)
-=======
-pyyaml==6.0
-    # via aa-toolbox (setup.cfg)
-quantulum3==0.7.9
-    # via hdx-python-api
 ratelimit==2.2.1
     # via hdx-python-utilities
 requests==2.26.0
@@ -211,13 +186,14 @@
     # via libhxl
 requests-file==1.5.1
     # via hdx-python-utilities
+rioxarray==0.8.0
+    # via aa-toolbox (setup.cfg)
 ruamel.yaml==0.17.16
     # via hdx-python-utilities
 ruamel.yaml.clib==0.2.6
     # via ruamel.yaml
 s3transfer==0.5.0
     # via boto3
->>>>>>> 83817754
 shapely==1.7.1
     # via geopandas
 six==1.16.0
@@ -232,19 +208,8 @@
     #   munch
     #   pyopenssl
     #   python-dateutil
-<<<<<<< HEAD
 snuggs==1.4.7
     # via rasterio
-typing-extensions==3.10.0.2
-    # via pydantic
-xarray==0.20.1
-    # via
-    #   aa-toolbox (setup.cfg)
-    #   rioxarray
-=======
-    #   requests-file
-    #   tabulator
-    #   url-normalize
 soupsieve==2.2.1
     # via beautifulsoup4
 sqlalchemy==1.4.26
@@ -272,11 +237,17 @@
     # via html5lib
 wheel==0.37.0
     # via libhxl
+xarray==0.20.1
+    # via
+    #   aa-toolbox (setup.cfg)
+    #   requests-file
+    #   rioxarray
+    #   tabulator
+    #   url-normalize
 xlrd==2.0.1
     # via tabulator
 xlrd3==1.1.0
     # via libhxl
->>>>>>> 83817754
 
 # The following packages are considered to be unsafe in a requirements file:
 # setuptools