--- conflicted
+++ resolved
@@ -18,13 +18,8 @@
     # via dask
 cattrs==1.10.0
     # via requests-cache
-<<<<<<< HEAD
-cchardet==2.1.7
-    # via tabulator
 cdsapi==0.5.1
     # via aa-toolbox (setup.cfg)
-=======
->>>>>>> 72a254f5
 certifi==2021.10.8
     # via
     #   fiona
@@ -35,9 +30,9 @@
     # via
     #   cryptography
     #   eccodes
-cfgrib==0.9.9.1
-    # via aa-toolbox (setup.cfg)
-cftime==1.5.2
+cfgrib==0.9.10.1
+    # via aa-toolbox (setup.cfg)
+cftime==1.6.0
     # via netcdf4
 chardet==4.0.0
     # via frictionless
@@ -70,7 +65,7 @@
     # via typer
 cryptography==36.0.2
     # via pyopenssl
-dask==2022.04.1
+dask[complete]==2022.04.1
     # via
     #   distributed
     #   xarray
@@ -88,26 +83,19 @@
     # via
     #   ckanapi
     #   num2words
-<<<<<<< HEAD
-eccodes==1.4.0
-    # via cfgrib
-=======
 docutils==0.17.1
     # via defopt
->>>>>>> 72a254f5
+eccodes==1.4.1
+    # via cfgrib
 email-validator==1.1.3
     # via hdx-python-api
 et-xmlfile==1.1.0
     # via openpyxl
 exchangerates==0.3.4
     # via hdx-python-country
-<<<<<<< HEAD
 findlibs==0.0.2
     # via eccodes
-fiona==1.8.20
-=======
 fiona==1.8.21
->>>>>>> 72a254f5
     # via geopandas
 frictionless[excel,json]==4.29.0
     # via hdx-python-utilities
@@ -175,15 +163,12 @@
 numpy==1.22.3
     # via
     #   aa-toolbox (setup.cfg)
-<<<<<<< HEAD
+    #   bokeh
     #   cfgrib
     #   cftime
+    #   dask
     #   eccodes
     #   netcdf4
-=======
-    #   bokeh
-    #   dask
->>>>>>> 72a254f5
     #   pandas
     #   rasterio
     #   snuggs
@@ -234,7 +219,7 @@
     #   snuggs
 pyphonetics==0.5.3
     # via hdx-python-country
-pyproj==3.3.0
+pyproj==3.3.1
     # via
     #   geopandas
     #   rioxarray
@@ -283,7 +268,7 @@
     # via hdx-python-utilities
 rfc3986==2.0.0
     # via frictionless
-rioxarray==0.10.3
+rioxarray==0.11.0
     # via aa-toolbox (setup.cfg)
 ruamel.yaml==0.17.21
     # via hdx-python-utilities
@@ -322,11 +307,6 @@
     # via distributed
 text-unidecode==1.3
     # via python-slugify
-<<<<<<< HEAD
-tqdm==4.62.3
-    # via cdsapi
-typing-extensions==4.0.0
-=======
 toolz==0.11.2
     # via
     #   dask
@@ -336,10 +316,11 @@
     # via
     #   bokeh
     #   distributed
+tqdm==4.64.0
+    # via cdsapi
 typer[all]==0.4.1
     # via frictionless
 typing-extensions==4.2.0
->>>>>>> 72a254f5
     # via
     #   aa-toolbox (setup.cfg)
     #   bokeh
