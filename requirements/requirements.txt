affine==2.3.0
    # via rasterio
appdirs==1.4.4
    # via requests-cache
attrs==21.2.0
    # via
    #   cattrs
    #   fiona
    #   rasterio
    #   requests-cache
basicauth==0.4.1
    # via hdx-python-utilities
beautifulsoup4==4.10.0
    # via hdx-python-utilities
bokeh==2.4.2
    # via dask
boto3==1.20.8
    # via tabulator
botocore==1.23.8
    # via
    #   boto3
    #   s3transfer
cattrs==1.8.0
    # via requests-cache
cchardet==2.1.7
    # via tabulator
certifi==2021.10.8
    # via
    #   fiona
    #   pyproj
    #   rasterio
    #   requests
cffi==1.15.0
    # via cryptography
cftime==1.5.1.1
    # via netcdf4
chardet==4.0.0
    # via tabulator
charset-normalizer==2.0.7
    # via requests
ckanapi==4.6
    # via hdx-python-api
click==8.0.3
    # via
    #   click-plugins
    #   cligj
    #   distributed
    #   fiona
    #   rasterio
    #   tabulator
click-plugins==1.1.1
    # via
    #   fiona
    #   rasterio
cligj==0.7.2
    # via
    #   fiona
    #   rasterio
cloudpickle==2.0.0
    # via
    #   dask
    #   distributed
colorlog==6.6.0
    # via hdx-python-utilities
cryptography==35.0.0
    # via pyopenssl
<<<<<<< HEAD
dask==2021.11.2
    # via
    #   distributed
    #   xarray
=======
datetime==4.3
    # via aa-toolbox (setup.cfg)
>>>>>>> 8b7ec5ec
decorator==5.1.0
    # via jsonpath-ng
distributed==2021.11.2
    # via dask
dnspython==2.1.0
    # via email-validator
docopt==0.6.2
    # via
    #   ckanapi
    #   num2words
ecmwf-api-client==1.6.1
    # via aa-toolbox (setup.cfg)
email-validator==1.1.3
    # via hdx-python-utilities
et-xmlfile==1.1.0
    # via openpyxl
exchangerates==0.3.4
    # via hdx-python-country
fiona==1.8.20
    # via geopandas
fsspec==2021.11.0
    # via dask
geopandas==0.10.2
    # via aa-toolbox (setup.cfg)
greenlet==1.1.2
    # via sqlalchemy
hdx-python-api==5.4.1
    # via aa-toolbox (setup.cfg)
hdx-python-country==3.0.5
    # via hdx-python-api
hdx-python-utilities==3.0.6
    # via hdx-python-country
heapdict==1.0.1
    # via zict
html5lib==1.1
    # via hdx-python-utilities
idna==3.3
    # via
    #   email-validator
    #   requests
ijson==3.1.4
    # via tabulator
inflect==5.3.0
    # via quantulum3
jinja2==3.0.3
    # via
    #   bokeh
    #   dask
    #   distributed
jmespath==0.10.0
    # via
    #   boto3
    #   botocore
jsonlines==2.0.0
    # via tabulator
jsonpath-ng==1.5.3
    # via libhxl
libhxl==4.24.1
    # via hdx-python-country
linear-tsv==1.1.0
    # via tabulator
locket==0.2.1
    # via partd
lxml==4.6.4
    # via exchangerates
markupsafe==2.0.1
    # via jinja2
msgpack==1.0.2
    # via distributed
munch==2.5.0
    # via fiona
ndg-httpsclient==0.5.1
    # via hdx-python-api
netcdf4==1.5.8
    # via aa-toolbox (setup.cfg)
num2words==0.5.10
    # via quantulum3
numpy==1.21.4
    # via
    #   aa-toolbox (setup.cfg)
    #   bokeh
    #   cftime
    #   dask
    #   netcdf4
    #   pandas
    #   rasterio
    #   snuggs
    #   xarray
openpyxl==3.0.9
    # via tabulator
packaging==21.3
    # via
    #   bokeh
    #   dask
    #   rioxarray
pandas==1.3.4
    # via
    #   dask
    #   geopandas
    #   xarray
partd==1.2.0
    # via dask
pillow==8.4.0
    # via bokeh
ply==3.11
    # via
    #   jsonpath-ng
    #   libhxl
psutil==5.8.0
    # via distributed
pyasn1==0.4.8
    # via
    #   hdx-python-api
    #   ndg-httpsclient
pycparser==2.21
    # via cffi
pydantic==1.8.2
    # via aa-toolbox (setup.cfg)
pyopenssl==21.0.0
    # via
    #   hdx-python-api
    #   ndg-httpsclient
pyparsing==3.0.6
    # via
    #   packaging
    #   snuggs
pyphonetics==0.5.3
    # via hdx-python-country
pyproj==3.3.0
    # via
    #   geopandas
    #   rioxarray
python-dateutil==2.8.2
    # via
    #   botocore
    #   hdx-python-utilities
    #   libhxl
    #   pandas
python-io-wrapper==0.2
    # via libhxl
python-slugify==5.0.2
    # via ckanapi
pytz==2021.3
    # via
    #   datetime
    #   pandas
pyyaml==6.0
    # via
    #   aa-toolbox (setup.cfg)
    #   bokeh
    #   dask
    #   distributed
quantulum3==0.7.9
    # via hdx-python-api
rasterio==1.2.10
    # via rioxarray
ratelimit==2.2.1
    # via hdx-python-utilities
requests==2.26.0
    # via
    #   aa-toolbox (setup.cfg)
    #   ckanapi
    #   exchangerates
    #   libhxl
    #   requests-cache
    #   requests-file
    #   tabulator
requests-cache==0.8.1
    # via libhxl
requests-file==1.5.1
    # via hdx-python-utilities
rioxarray==0.8.0
    # via aa-toolbox (setup.cfg)
ruamel.yaml==0.17.17
    # via hdx-python-utilities
ruamel.yaml.clib==0.2.6
    # via ruamel.yaml
s3transfer==0.5.0
    # via boto3
shapely==1.8.0
    # via geopandas
six==1.16.0
    # via
    #   basicauth
    #   ckanapi
    #   exchangerates
    #   fiona
    #   html5lib
    #   jsonpath-ng
    #   linear-tsv
    #   munch
    #   pyopenssl
    #   python-dateutil
    #   requests-file
    #   tabulator
    #   url-normalize
snuggs==1.4.7
    # via rasterio
sortedcontainers==2.4.0
    # via distributed
soupsieve==2.3.1
    # via beautifulsoup4
sqlalchemy==1.4.27
    # via tabulator
tabulator[cchardet]==1.53.5
    # via hdx-python-utilities
tblib==1.7.0
    # via distributed
text-unidecode==1.3
    # via python-slugify
toolz==0.11.2
    # via
    #   dask
    #   distributed
    #   partd
tornado==6.1
    # via
    #   bokeh
    #   distributed
typing-extensions==4.0.0
    # via
    #   bokeh
    #   pydantic
unicodecsv==0.14.1
    # via tabulator
unidecode==1.3.2
    # via
    #   libhxl
    #   pyphonetics
url-normalize==1.4.3
    # via requests-cache
urllib3==1.26.7
    # via
    #   botocore
    #   requests
    #   requests-cache
webencodings==0.5.1
    # via html5lib
wheel==0.37.0
    # via libhxl
xarray[parallel]==0.20.1
    # via
    #   aa-toolbox (setup.cfg)
    #   rioxarray
xlrd==2.0.1
    # via tabulator
xlrd3==1.1.0
    # via libhxl
<<<<<<< HEAD
zict==2.0.0
    # via distributed
=======
zope.interface==5.4.0
    # via datetime
>>>>>>> 8b7ec5ec

# The following packages are considered to be unsafe in a requirements file:
# setuptools<|MERGE_RESOLUTION|>--- conflicted
+++ resolved
@@ -64,15 +64,12 @@
     # via hdx-python-utilities
 cryptography==35.0.0
     # via pyopenssl
-<<<<<<< HEAD
-dask==2021.11.2
+dask[complete]==2021.11.2
     # via
     #   distributed
     #   xarray
-=======
 datetime==4.3
     # via aa-toolbox (setup.cfg)
->>>>>>> 8b7ec5ec
 decorator==5.1.0
     # via jsonpath-ng
 distributed==2021.11.2
@@ -321,13 +318,10 @@
     # via tabulator
 xlrd3==1.1.0
     # via libhxl
-<<<<<<< HEAD
 zict==2.0.0
     # via distributed
-=======
 zope.interface==5.4.0
     # via datetime
->>>>>>> 8b7ec5ec
 
 # The following packages are considered to be unsafe in a requirements file:
 # setuptools